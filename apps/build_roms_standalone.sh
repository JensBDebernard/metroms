#!/bin/bash
#
# svn $Id: build.bash 474 2010-06-25 20:19:44Z arango $
#::::::::::::::::::::::::::::::::::::::::::::::::::::::::::::::::::::::::::
# Copyright (c) 2002-2010 The ROMS/TOMS Group                           :::
#   Licensed under a MIT/X style license                                :::
#   See License_ROMS.txt                                                :::
#::::::::::::::::::::::::::::::::::::::::::::::::::::: Hernan G. Arango :::
#                                                                       :::
# ROMS/TOMS Compiling Script                                            :::
#                                                                       :::
# Script to compile an user application where the application-specific  :::
# files are kept separate from the ROMS source code.                    :::
#                                                                       :::
# Q: How/why does this script work?                                     :::
#                                                                       :::
# A: The ROMS makefile configures user-defined options with a set of    :::
#    flags such as ROMS_APPLICATION. Browse the makefile to see these.  :::
#    If an option in the makefile uses the syntax ?= in setting the     :::
#    default, this means that make will check whether an environment    :::
#    variable by that name is set in the shell that calls make. If so   :::
#    the environment variable value overrides the default (and the      :::
#    user need not maintain separate makefiles, or frequently edit      :::
#    the makefile, to run separate applications).                       :::
#                                                                       :::
# Usage:                                                                :::
#                                                                       :::
#    ./build.bash [options]                                             :::
#                                                                       :::
# Options:                                                              :::
#                                                                       :::
#    -j [N]      Compile in parallel using N CPUs                       :::
#                  omit argument for all available CPUs                 :::
#    -noclean    Do not clean already compiled objects                  :::
#                                                                       :::
# Notice that sometimes the parallel compilation fail to find MPI       :::
# include file "mpif.h".                                                :::
#                                                                       :::
#::::::::::::::::::::::::::::::::::::::::::::::::::::::::::::::::::::::::::
# 08/01/2014: Big rewrite by nilsmk@met.no to make build-script more general
set -x

if [ $# -lt 1 ]
  then
  echo "Usage: $0 modelname -j 4"
  echo "Or specify more kernels than 4 for compilation if you have them available"
  exit
fi
#::::::::::::::::::::::::::::::::::::::::::::::::::::::::::::::::::::::::::
# Users can/should/must change things between here...
#::::::::::::::::::::::::::::::::::::::::::::::::::::::::::::::::::::::::::
#
# Setting up things, like compilers etc:
export ROMS_APPLICATION=$1
<<<<<<< HEAD
# export roms_ver="roms-3.6"
#export roms_ver="roms-3.6clean"
#export roms_ver="roms-3.9"
# export roms_ver="roms-trunk820"
export roms_ver="roms-trunk820clean"
#export roms_ver="roms-trunk1041"
#export roms_ver="roms_svn"
#
=======
#export roms_ver="roms-3.6"
export roms_ver="roms-trunk820"

>>>>>>> b6e75925
# Default settings:
export USE_MPI=on
export USE_MPIF90=on
export USE_OpenMP=
#export USE_LARGE=on
#export USE_DEBUG=on
export USE_NETCDF4=on
#export USE_PARALLEL_IO=on
export which_MPI=mpich2        # compile with MPICH2 library
#
if [ "${METROMS_MYHOST}" == "metlocal" ]; then
    export FORT=gfortran
elif [ "${METROMS_MYHOST}" == "vilje" ] ; then
    export FORT=ifort
elif [ "${METROMS_MYHOST}" == "fram" ] || [ "${METROMS_MYHOST}" == "nebula" ]; then
    export FORT=ifort
    export I_MPI_F90=ifort
elif [ "${METROMS_MYHOST}" == "nebula" ] || [ "${METROMS_MYHOST}" == "stratus" ]; then
    export FORT=ifort
    export USE_MPIF90=on
    export USE_MPI=on
elif [ "${METROMS_MYHOST}" == "met_ppi" ] ; then
  echo "Linux distro is `lsb_release -sc`"
  if [ `lsb_release -sc` == 'Core' ]; then
    export FORT=ifort
    export USE_MPI=on
    export USE_MPIF90=on
    export which_MPI=
  elif [ `lsb_release -sc` == 'Ootpa' ]; then
    export FORT=ifort
    export USE_MPI=on
    export USE_MPIF90=on
    export which_MPI=openmpi
  else
    echo "Undefined linux distro for met_ppi"
  fi
else
  echo " Computer not defined set environment variable METROMS_MYHOST= metlocal, vilje ... "
  echo " Did you perhaps forgot 'source ./myenv.bash' ? "
  exit
fi

#::::::::::::::::::::::::::::::::::::::::::::::::::::::::::::::::::::::::::
# ... and here.
#::::::::::::::::::::::::::::::::::::::::::::::::::::::::::::::::::::::::::

if [ ! -d ${METROMS_TMPDIR} ] ; then
    echo "METROMS_TMPDIR not defined, set environment variable METROMS_TMPDIR"
    exit
fi
if [ ! -d ${METROMS_BLDDIR} ] ; then
    echo "METROMS_BLDDIR not defined, set environment variable METROMS_BLDDIR"
    exit
fi
if [ ! -d ${METROMS_BASEDIR} ] ; then
    echo "METROMS_BASEDIR not defined, set environment variable METROMS_TMPDIR"
    exit
fi

export MY_ROMS_SRC=${METROMS_BLDDIR}/roms_src
mkdir -p ${MY_ROMS_SRC}
cd ${MY_ROMS_SRC}
<<<<<<< HEAD
if [ $roms_ver != 'roms_svn' ]; then
    tar -xf ${METROMS_BASEDIR}/static_libs/${roms_ver}.tar.gz
    rm -rf User
else
#    echo 'no checkout today'
    svn checkout -r ${svn_rev} https://www.myroms.org/svn/src/trunk .
fi
=======
tar -xf ${METROMS_BASEDIR}/static_libs/${roms_ver}.tar.gz
rm -rf User

>>>>>>> b6e75925

# Set path of the directory containing makefile configuration (*.mk) files.
# The user has the option to specify a customized version of these files
# in a different directory than the one distributed with the source code,
# ${MY_ROMS_SCR}/Compilers. If this is the case, the you need to keep
# these configurations files up-to-date.
export COMPILERS=${MY_ROMS_SRC}/Compilers
cd ${METROMS_APPDIR}

parallel=1
clean=1

while [ $# -gt 1 ]
do
  case "$2" in
    -j )
shift
parallel=1
test=`echo $2 | grep -P '^\d+$'`
if [ "$test" != "" ]; then
  NCPUS="-j $2"
  shift
else
  NCPUS="-j"
fi
;;
esac
done

cd ${ROMS_APPLICATION}

# Set number of nested/composed/mosaic grids.  Currently, only one grid
# is supported.

export NestedGrids=1

export MY_ROOT_DIR=${METROMS_APPDIR}/${ROMS_APPLICATION}/
export MY_PROJECT_DIR=${METROMS_APPDIR}/${ROMS_APPLICATION}/
export SCRATCH_DIR=${METROMS_BLDDIR}/build

cd ${MY_PROJECT_DIR}
<<<<<<< HEAD
#
# NMK - 20151030
# Check if we have any common modified source files
export MODIFIED_SRC_FOLDER=${METROMS_BASEDIR}/apps/common/modified_src/${roms_ver}
if [ -s $MODIFIED_SRC_FOLDER ]; then
  cd $MODIFIED_SRC_FOLDER
  gotModifiedSourceCOMMON=`ls *.F *.h *.mk *.in`
  cd ${MY_PROJECT_DIR}
fi

# # KHC - 20110209
# # Check if we have any modified source files
if [ -s modified_src ]; then
  cd modified_src
  gotModifiedSourceAPP=`ls *.F *.h *.mk *.in`
  cd ..
fi

# Replace the original files with the modifications
if [ "$gotModifiedSourceAPP" != "" ] || [ "$gotModifiedSourceCOMMON" != "" ]; then

  echo "!!!!!!!!!!!!Found modified src...!!!!!!!!!!!!!!!!!!!!!"

    # Copy common modified source to ROMS app-directory
    for ModSrc in $gotModifiedSourceCOMMON; do

        # Check where original resides
        origFile=`find ${MY_ROMS_SRC} -name $ModSrc`

        if [ -f "$origFile" ]; then

            # Moving original and copying user-modifed source code
            # first checking if the original already exists with
            # the .orig extension
            if [ ! -f "$origFile.orig" ]; then
		            mv $origFile $origFile.orig
		            echo "Moving $origFile to $origFile.orig"
            fi

            # Copying from local source directory to repository
            cp $MODIFIED_SRC_FOLDER/$ModSrc $origFile
            echo "Copying modified_src/$ModSrc to $origFile"

            if [ ! -f USER_MODIFIED_CODE ]; then

                # Touch file to notify that user modified code has been
                # placed in the repository
                touch USER_MODIFIED_CODE

            fi
        else

            # No such file in repository, quit script
            echo "No source code file $ModSrc in repository, exiting."
            exit 3

        fi
    done
    # Copy locally modified source to main ROMS directory
    for ModSrc in $gotModifiedSourceAPP; do

        # Check where original resides
        origFile=`find ${MY_ROMS_SRC} -name $ModSrc`

        if [ -f "$origFile" ]; then

            # Moving original and copying user-modifed source code
            # first checking if the original already exists with
            # the .orig extension
            if [ ! -f "$origFile.orig" ]; then
		            mv $origFile $origFile.orig
		            echo "Moving $origFile to $origFile.orig"
            fi

            # Copying from local source directory to repository
            cp modified_src/$ModSrc $origFile
            echo "Copying modified_src/$ModSrc to $origFile"

            if [ ! -f USER_MODIFIED_CODE ]; then

                # Touch file to notify that user modified code has been
                # placed in the repository
                touch USER_MODIFIED_CODE

            fi
        else

            # No such file in repository, quit script
            echo "No source code file $ModSrc in repository, exiting."
            exit 3

        fi
    done
fi

# Removing user modified source code in repository
# KHC - 20110209
# NMK - 2013
rollback() {
    cd $MY_ROOT_DIR

    if [ -f USER_MODIFIED_CODE ]; then

    # Find source code files with ".orig"-ending and
    # remove ending
    filelist=`find "$MY_ROMS_SRC" -name *.orig`

    if [ "$filelist" != "" ]; then

      for oldFileName in $filelist; do

      # extract basename
      newFileName=`basename $oldFileName .orig`
      fileDirectory=`dirname $oldFileName`
      mv $oldFileName  $fileDirectory/$newFileName

      echo "Moved $oldFileName  to $fileDirectory/$newFileName"

    done

  else # Empty filelist, no such files in repository

    echo "Did not find any .orig-files in the repository, empty file deleted"

  fi

    # Remove empty file
    rm -f USER_MODIFIED_CODE

  fi
}
trap 'rollback; exit 99' 0
# #fi # if roms_svn
=======

# NMK - 20151030
# Check if we have any common modified source files
export MODIFIED_SRC_FOLDER=${METROMS_BASEDIR}/apps/common/modified_src/${roms_ver}
if [ -s $MODIFIED_SRC_FOLDER ]; then
  cd $MODIFIED_SRC_FOLDER
  gotModifiedSourceCOMMON=`ls *.mk` #ONLY MAKEFILE!!
  cd ${MY_PROJECT_DIR}
fi

# # KHC - 20110209
# # Check if we have any APP SPECIFIC modified source files
if [ -s modified_src ]; then
  cd modified_src
  gotModifiedSourceAPP=`ls *.F *.h *.mk *.in`
  cd ..
fi

# Replace the original files with the modifications
if [ "$gotModifiedSourceAPP" != "" ] || [ "$gotModifiedSourceCOMMON" != "" ]; then

  echo "!!!!!!!!!!!!Found modified src...!!!!!!!!!!!!!!!!!!!!!"

    # Copy common modified source to ROMS app-directory
    for ModSrc in $gotModifiedSourceCOMMON; do

        # Check where original resides
        origFile=`find ${MY_ROMS_SRC} -name $ModSrc`

        if [ -f "$origFile" ]; then

            # Moving original and copying user-modifed source code
            # first checking if the original already exists with
            # the .orig extension
            if [ ! -f "$origFile.orig" ]; then
		            mv $origFile $origFile.orig
		            echo "Moving $origFile to $origFile.orig"
            fi

            # Copying from local source directory to repository
            cp $MODIFIED_SRC_FOLDER/$ModSrc $origFile
            echo "Copying modified_src/$ModSrc to $origFile"

            if [ ! -f USER_MODIFIED_CODE ]; then

                # Touch file to notify that user modified code has been
                # placed in the repository
                touch USER_MODIFIED_CODE

            fi
        else

            # No such file in repository, quit script
            echo "No source code file $ModSrc in repository, exiting."
            exit 3

        fi
    done
    # Copy locally modified source to main ROMS directory
    for ModSrc in $gotModifiedSourceAPP; do

        # Check where original resides
        origFile=`find ${MY_ROMS_SRC} -name $ModSrc`

        if [ -f "$origFile" ]; then

            # Moving original and copying user-modifed source code
            # first checking if the original already exists with
            # the .orig extension
            if [ ! -f "$origFile.orig" ]; then
		            mv $origFile $origFile.orig
		            echo "Moving $origFile to $origFile.orig"
            fi

            # Copying from local source directory to repository
            cp modified_src/$ModSrc $origFile
            echo "Copying modified_src/$ModSrc to $origFile"

            if [ ! -f USER_MODIFIED_CODE ]; then

                # Touch file to notify that user modified code has been
                # placed in the repository
                touch USER_MODIFIED_CODE

            fi
        else

            # No such file in repository, quit script
            echo "No source code file $ModSrc in repository, exiting."
            exit 3

        fi
    done
fi

# Removing user modified source code in repository
# KHC - 20110209
# NMK - 2013
rollback() {
    cd $MY_ROOT_DIR

    if [ -f USER_MODIFIED_CODE ]; then

    # Find source code files with ".orig"-ending and
    # remove ending
    filelist=`find "$MY_ROMS_SRC" -name *.orig`

    if [ "$filelist" != "" ]; then

      for oldFileName in $filelist; do

      # extract basename
      newFileName=`basename $oldFileName .orig`
      fileDirectory=`dirname $oldFileName`
      mv $oldFileName  $fileDirectory/$newFileName

      echo "Moved $oldFileName  to $fileDirectory/$newFileName"

    done

  else # Empty filelist, no such files in repository

    echo "Did not find any .orig-files in the repository, empty file deleted"

  fi

    # Remove empty file
    rm -f USER_MODIFIED_CODE

  fi
}
trap 'rollback; exit 99' 0
>>>>>>> b6e75925

#
if [ -n "${USE_NETCDF4:+1}" ]; then
 export USE_DAP=on
fi

export MY_HEADER_DIR=${MY_PROJECT_DIR}/include
export MY_ANALYTICAL_DIR=${MY_HEADER_DIR}

# Build ROMS
# Put the binary to execute in the following directory.
export BINDIR=${METROMS_TMPDIR}/${ROMS_APPLICATION}
mkdir -p $BINDIR

cd ${MY_ROMS_SRC}
if [ $clean -eq 1 ]; then
  make clean
fi

# Compile (the binary will go to BINDIR set above).
if [ $parallel -eq 1 ]; then
  make $NCPUS
else
  make
fi

# Clean up unpacked static code:
cd  ${MY_PROJECT_DIR}
#rm -rf ${MY_ROMS_SRC}

set +x<|MERGE_RESOLUTION|>--- conflicted
+++ resolved
@@ -52,7 +52,6 @@
 #
 # Setting up things, like compilers etc:
 export ROMS_APPLICATION=$1
-<<<<<<< HEAD
 # export roms_ver="roms-3.6"
 #export roms_ver="roms-3.6clean"
 #export roms_ver="roms-3.9"
@@ -61,11 +60,6 @@
 #export roms_ver="roms-trunk1041"
 #export roms_ver="roms_svn"
 #
-=======
-#export roms_ver="roms-3.6"
-export roms_ver="roms-trunk820"
-
->>>>>>> b6e75925
 # Default settings:
 export USE_MPI=on
 export USE_MPIF90=on
@@ -128,7 +122,6 @@
 export MY_ROMS_SRC=${METROMS_BLDDIR}/roms_src
 mkdir -p ${MY_ROMS_SRC}
 cd ${MY_ROMS_SRC}
-<<<<<<< HEAD
 if [ $roms_ver != 'roms_svn' ]; then
     tar -xf ${METROMS_BASEDIR}/static_libs/${roms_ver}.tar.gz
     rm -rf User
@@ -136,11 +129,6 @@
 #    echo 'no checkout today'
     svn checkout -r ${svn_rev} https://www.myroms.org/svn/src/trunk .
 fi
-=======
-tar -xf ${METROMS_BASEDIR}/static_libs/${roms_ver}.tar.gz
-rm -rf User
-
->>>>>>> b6e75925
 
 # Set path of the directory containing makefile configuration (*.mk) files.
 # The user has the option to specify a customized version of these files
@@ -182,7 +170,6 @@
 export SCRATCH_DIR=${METROMS_BLDDIR}/build
 
 cd ${MY_PROJECT_DIR}
-<<<<<<< HEAD
 #
 # NMK - 20151030
 # Check if we have any common modified source files
@@ -194,7 +181,7 @@
 fi
 
 # # KHC - 20110209
-# # Check if we have any modified source files
+# # Check if we have any APP SPECIFIC modified source files
 if [ -s modified_src ]; then
   cd modified_src
   gotModifiedSourceAPP=`ls *.F *.h *.mk *.in`
@@ -315,141 +302,6 @@
   fi
 }
 trap 'rollback; exit 99' 0
-# #fi # if roms_svn
-=======
-
-# NMK - 20151030
-# Check if we have any common modified source files
-export MODIFIED_SRC_FOLDER=${METROMS_BASEDIR}/apps/common/modified_src/${roms_ver}
-if [ -s $MODIFIED_SRC_FOLDER ]; then
-  cd $MODIFIED_SRC_FOLDER
-  gotModifiedSourceCOMMON=`ls *.mk` #ONLY MAKEFILE!!
-  cd ${MY_PROJECT_DIR}
-fi
-
-# # KHC - 20110209
-# # Check if we have any APP SPECIFIC modified source files
-if [ -s modified_src ]; then
-  cd modified_src
-  gotModifiedSourceAPP=`ls *.F *.h *.mk *.in`
-  cd ..
-fi
-
-# Replace the original files with the modifications
-if [ "$gotModifiedSourceAPP" != "" ] || [ "$gotModifiedSourceCOMMON" != "" ]; then
-
-  echo "!!!!!!!!!!!!Found modified src...!!!!!!!!!!!!!!!!!!!!!"
-
-    # Copy common modified source to ROMS app-directory
-    for ModSrc in $gotModifiedSourceCOMMON; do
-
-        # Check where original resides
-        origFile=`find ${MY_ROMS_SRC} -name $ModSrc`
-
-        if [ -f "$origFile" ]; then
-
-            # Moving original and copying user-modifed source code
-            # first checking if the original already exists with
-            # the .orig extension
-            if [ ! -f "$origFile.orig" ]; then
-		            mv $origFile $origFile.orig
-		            echo "Moving $origFile to $origFile.orig"
-            fi
-
-            # Copying from local source directory to repository
-            cp $MODIFIED_SRC_FOLDER/$ModSrc $origFile
-            echo "Copying modified_src/$ModSrc to $origFile"
-
-            if [ ! -f USER_MODIFIED_CODE ]; then
-
-                # Touch file to notify that user modified code has been
-                # placed in the repository
-                touch USER_MODIFIED_CODE
-
-            fi
-        else
-
-            # No such file in repository, quit script
-            echo "No source code file $ModSrc in repository, exiting."
-            exit 3
-
-        fi
-    done
-    # Copy locally modified source to main ROMS directory
-    for ModSrc in $gotModifiedSourceAPP; do
-
-        # Check where original resides
-        origFile=`find ${MY_ROMS_SRC} -name $ModSrc`
-
-        if [ -f "$origFile" ]; then
-
-            # Moving original and copying user-modifed source code
-            # first checking if the original already exists with
-            # the .orig extension
-            if [ ! -f "$origFile.orig" ]; then
-		            mv $origFile $origFile.orig
-		            echo "Moving $origFile to $origFile.orig"
-            fi
-
-            # Copying from local source directory to repository
-            cp modified_src/$ModSrc $origFile
-            echo "Copying modified_src/$ModSrc to $origFile"
-
-            if [ ! -f USER_MODIFIED_CODE ]; then
-
-                # Touch file to notify that user modified code has been
-                # placed in the repository
-                touch USER_MODIFIED_CODE
-
-            fi
-        else
-
-            # No such file in repository, quit script
-            echo "No source code file $ModSrc in repository, exiting."
-            exit 3
-
-        fi
-    done
-fi
-
-# Removing user modified source code in repository
-# KHC - 20110209
-# NMK - 2013
-rollback() {
-    cd $MY_ROOT_DIR
-
-    if [ -f USER_MODIFIED_CODE ]; then
-
-    # Find source code files with ".orig"-ending and
-    # remove ending
-    filelist=`find "$MY_ROMS_SRC" -name *.orig`
-
-    if [ "$filelist" != "" ]; then
-
-      for oldFileName in $filelist; do
-
-      # extract basename
-      newFileName=`basename $oldFileName .orig`
-      fileDirectory=`dirname $oldFileName`
-      mv $oldFileName  $fileDirectory/$newFileName
-
-      echo "Moved $oldFileName  to $fileDirectory/$newFileName"
-
-    done
-
-  else # Empty filelist, no such files in repository
-
-    echo "Did not find any .orig-files in the repository, empty file deleted"
-
-  fi
-
-    # Remove empty file
-    rm -f USER_MODIFIED_CODE
-
-  fi
-}
-trap 'rollback; exit 99' 0
->>>>>>> b6e75925
 
 #
 if [ -n "${USE_NETCDF4:+1}" ]; then
