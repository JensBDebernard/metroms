#!/bin/bash
#
# svn $Id: build.bash 474 2010-06-25 20:19:44Z arango $
#::::::::::::::::::::::::::::::::::::::::::::::::::::::::::::::::::::::::::
# Copyright (c) 2002-2010 The ROMS/TOMS Group                           :::
#   Licensed under a MIT/X style license                                :::
#   See License_ROMS.txt                                                :::
#::::::::::::::::::::::::::::::::::::::::::::::::::::: Hernan G. Arango :::
#                                                                       :::
# ROMS/TOMS Compiling Script                                            :::
#                                                                       :::
# Script to compile an user application where the application-specific  :::
# files are kept separate from the ROMS source code.                    :::
#                                                                       :::
# Q: How/why does this script work?                                     :::
#                                                                       :::
# A: The ROMS makefile configures user-defined options with a set of    :::
#    flags such as ROMS_APPLICATION. Browse the makefile to see these.  :::
#    If an option in the makefile uses the syntax ?= in setting the     :::
#    default, this means that make will check whether an environment    :::
#    variable by that name is set in the shell that calls make. If so   :::
#    the environment variable value overrides the default (and the      :::
#    user need not maintain separate makefiles, or frequently edit      :::
#    the makefile, to run separate applications).                       :::
#                                                                       :::
# Usage:                                                                :::
#                                                                       :::
#    ./build.bash [options]                                             :::
#                                                                       :::
# Options:                                                              :::
#                                                                       :::
#    -j [N]      Compile in parallel using N CPUs                       :::
#                  omit argument for all available CPUs                 :::
#    -noclean    Do not clean already compiled objects                  :::
#                                                                       :::
# Notice that sometimes the parallel compilation fail to find MPI       :::
# include file "mpif.h".                                                :::
#                                                                       :::
#::::::::::::::::::::::::::::::::::::::::::::::::::::::::::::::::::::::::::
# 08/01/2014: Big rewrite by nilsmk@met.no to make build-script more general
set -x

if [ $# -lt 1 ]
  then
  echo "Usage: $0 modelname -j 4"
  echo "Or specify more kernels than 4 for compilation if you have them available"
  exit
fi

#::::::::::::::::::::::::::::::::::::::::::::::::::::::::::::::::::::::::::
# Users can/should/must change things between here...
#::::::::::::::::::::::::::::::::::::::::::::::::::::::::::::::::::::::::::
#
# Setting up things, like compilers etc:
export ROMS_APPLICATION=$1
#export roms_ver="roms-3.6"
export roms_ver="roms-trunk820"

export USE_MPI=on
export USE_MPIF90=on
export USE_OpenMP=
#export USE_LARGE=on
#export USE_DEBUG=on
export USE_NETCDF4=on
#export USE_PARALLEL_IO=on
export which_MPI=mpich2        # compile with MPICH2 library
export USE_CICE=on

if [ "${METROMS_MYHOST}" == "metlocal" ]; then
    export FORT=gfortran
elif [ "${METROMS_MYHOST}" == "vilje" ] ; then
    export FORT=ifort
elif [ "${METROMS_MYHOST}" == "fram" ] || [ "${METROMS_MYHOST}" == "nebula" ]; then
    export FORT=ifort
    export I_MPI_F90=ifort
elif [ "${METROMS_MYHOST}" == "nebula" ] || [ "${METROMS_MYHOST}" == "stratus" ]; then
    export FORT=ifort
    export USE_MPIF90=on
    export USE_MPI=on
elif [ "${METROMS_MYHOST}" == "met_ppi" ] ; then
  echo "Linux distro is `lsb_release -sc`"
  if [ `lsb_release -sc` == 'Core' ]; then
    export FORT=ifort
    export USE_MPI=on
    export USE_MPIF90=on
    export which_MPI=
  elif [ `lsb_release -sc` == 'Ootpa' ]; then
    export FORT=ifort
    export USE_MPI=on
    export USE_MPIF90=on
    export which_MPI=openmpi
  else
    echo "Undefined linux distro for met_ppi"
  fi
else
  echo " Computer not defined set environment variable METROMS_MYHOST= metlocal, vilje ... "
  echo " Did you perhaps forgot 'source ./myenv.bash' ? "
  exit
fi

#::::::::::::::::::::::::::::::::::::::::::::::::::::::::::::::::::::::::::
# ... and here.
#::::::::::::::::::::::::::::::::::::::::::::::::::::::::::::::::::::::::::

if [ ! -d ${METROMS_TMPDIR} ] ; then
    echo "METROMS_TMPDIR not defined, set environment variable METROMS_TMPDIR"
    exit 
fi
if [ ! -d ${METROMS_BLDDIR} ] ; then
    echo "METROMS_BLDDIR not defined, set environment variable METROMS_BLDDIR"
    exit
fi
if [ ! -d ${METROMS_BASEDIR} ] ; then
    echo "METROMS_BASEDIR not defined, set environment variable METROMS_TMPDIR"
    exit 
fi

export MY_ROMS_SRC=${METROMS_BLDDIR}/roms_src
mkdir -p ${MY_ROMS_SRC}
cd ${MY_ROMS_SRC}
tar -xf ${METROMS_BASEDIR}/static_libs/${roms_ver}.tar.gz
rm -rf User

# JD : Added temporary to have place for a new file
touch $MY_ROMS_SRC/ROMS/Nonlinear/frazil_ice_prod_mod.F
# JD end

#SM: Same here, added temporary for new file
touch $MY_ROMS_SRC/ROMS/Modules/mod_ice.F

# Set path of the directory containing makefile configuration (*.mk) files.
# The user has the option to specify a customized version of these files
# in a different directory than the one distributed with the source code,
# ${MY_ROMS_SCR}/Compilers. If this is the case, the you need to keep
# these configurations files up-to-date.

export COMPILERS=${MY_ROMS_SRC}/Compilers

cd ${METROMS_APPDIR}

parallel=1
clean=1

while [ $# -gt 1 ]
do
  case "$2" in
    -j )
shift
parallel=1
test=`echo $2 | grep -P '^\d+$'`
if [ "$test" != "" ]; then
  NCPUS="-j $2"
  shift
else
  NCPUS="-j"
fi
;;
esac
done

cd ${ROMS_APPLICATION}

# Set number of nested/composed/mosaic grids.  Currently, only one grid
# is supported.

export NestedGrids=1

export MY_ROOT_DIR=${METROMS_APPDIR}/${ROMS_APPLICATION}/
export MY_PROJECT_DIR=${METROMS_APPDIR}/${ROMS_APPLICATION}/
export SCRATCH_DIR=${METROMS_BLDDIR}/build

cd ${MY_PROJECT_DIR}

# # NMK - 20151030
# # Check if we have any common modified source files
export MODIFIED_SRC_FOLDER=${METROMS_BASEDIR}/apps/common/modified_src/${roms_ver}
if [ -s $MODIFIED_SRC_FOLDER ]; then
  cd $MODIFIED_SRC_FOLDER
  gotModifiedSourceCOMMON=`ls *.F *.h *.mk *.in`
  cd ${MY_PROJECT_DIR}
fi

# # KHC - 20110209
# # Check if we have any modified source files
if [ -s modified_src ]; then
  cd modified_src
  gotModifiedSourceAPP=`ls *.F *.h *.mk *.in`
  cd ..
fi

# Replace the original files with the modifications
if [ "$gotModifiedSourceAPP" != "" ] || [ "$gotModifiedSourceCOMMON" != "" ]; then

  echo "!!!!!!!!!!!!Found modified src...!!!!!!!!!!!!!!!!!!!!!"

    # Copy common modified source to ROMS app-directory
    for ModSrc in $gotModifiedSourceCOMMON; do

        # Check where original resides
        origFile=`find ${MY_ROMS_SRC} -name $ModSrc`
	
        if [ -f "$origFile" ]; then
	    
            # Moving original and copying user-modifed source code
            # first checking if the original already exists with
            # the .orig extension
            if [ ! -f "$origFile.orig" ]; then
		mv $origFile $origFile.orig
		echo "Moving $origFile to $origFile.orig"
            fi
	    
            # Copying from local source directory to repository
            cp $MODIFIED_SRC_FOLDER/$ModSrc $origFile
            echo "Copying modified_src/$ModSrc to $origFile"
	    
            if [ ! -f USER_MODIFIED_CODE ]; then
		
                # Touch file to notify that user modified code has been
                # placed in the repository
                touch USER_MODIFIED_CODE
		
            fi
        else
	    
            # No such file in repository, quit script
            echo "No source code file $ModSrc in repository, exiting."
            exit 3
	    
        fi
    done
    # Copy locally modified source to main ROMS directory
    for ModSrc in $gotModifiedSourceAPP; do

        # Check where original resides
        origFile=`find ${MY_ROMS_SRC} -name $ModSrc`
	
        if [ -f "$origFile" ]; then
	    
            # Moving original and copying user-modifed source code
            # first checking if the original already exists with
            # the .orig extension
            if [ ! -f "$origFile.orig" ]; then
		mv $origFile $origFile.orig
		echo "Moving $origFile to $origFile.orig"
            fi
	    
            # Copying from local source directory to repository
            cp modified_src/$ModSrc $origFile
            echo "Copying modified_src/$ModSrc to $origFile"
	    
            if [ ! -f USER_MODIFIED_CODE ]; then
		
                # Touch file to notify that user modified code has been
                # placed in the repository
                touch USER_MODIFIED_CODE
		
            fi
        else
	    
            # No such file in repository, quit script
            echo "No source code file $ModSrc in repository, exiting."
            exit 3
	    
        fi
    done
fi

# Removing user modified source code in repository
# KHC - 20110209
# NMK - 2013
rollback() {
    cd $MY_ROOT_DIR
    
    if [ -f USER_MODIFIED_CODE ]; then
	
    # Find source code files with ".orig"-ending and
    # remove ending
    filelist=`find "$MY_ROMS_SRC" -name *.orig`

    if [ "$filelist" != "" ]; then

      for oldFileName in $filelist; do

      # extract basename
      newFileName=`basename $oldFileName .orig`
      fileDirectory=`dirname $oldFileName`
      mv $oldFileName  $fileDirectory/$newFileName

      echo "Moved $oldFileName  to $fileDirectory/$newFileName"

    done

  else # Empty filelist, no such files in repository

    echo "Did not find any .orig-files in the repository, empty file deleted"

  fi
  
    # Remove empty file
    rm -f USER_MODIFIED_CODE

  fi
}
trap 'rollback; exit 99' 0

# 
if [ -n "${USE_CICE:+1}" ]; then
	export USE_MCT=on
	export MY_CPP_FLAGS="${MY_CPP_FLAGS} -DNO_LBC_ATT -DMODEL_COUPLING -DUSE_MCT -DMCT_COUPLING -DMCT_LIB -DCICE_COUPLING -DCICE_OCEAN"
fi

if [ -n "${USE_NETCDF4:+1}" ]; then
 export USE_DAP=on
<<<<<<< HEAD
 #export PATH=/usr/bin:$PATH
=======
 if [ "${METROMS_MYHOST}" != "nebula" ]; then
     export PATH=/usr/bin:$PATH
 fi
>>>>>>> 81f7ff2b
fi

export MY_HEADER_DIR=${MY_PROJECT_DIR}/include
export MY_ANALYTICAL_DIR=${MY_HEADER_DIR}

# Build ROMS
# Put the binary to execute in the following directory.
export BINDIR=${METROMS_TMPDIR}/${ROMS_APPLICATION}
mkdir -p $BINDIR

cd ${MY_ROMS_SRC}
if [ $clean -eq 1 ]; then
  make clean
fi

# Compile (the binary will go to BINDIR set above).
if [ $parallel -eq 1 ]; then
  make $NCPUS
else
  make
fi

if [ -n "${USE_CICE:+1}" ]; then
	cp ${MODIFIED_SRC_FOLDER}/coupling.dat $BINDIR/
fi

# Clean up unpacked static code:
cd  ${MY_PROJECT_DIR}
#rm -rf ${MY_ROMS_SRC}

set +x<|MERGE_RESOLUTION|>--- conflicted
+++ resolved
@@ -311,13 +311,7 @@
 
 if [ -n "${USE_NETCDF4:+1}" ]; then
  export USE_DAP=on
-<<<<<<< HEAD
  #export PATH=/usr/bin:$PATH
-=======
- if [ "${METROMS_MYHOST}" != "nebula" ]; then
-     export PATH=/usr/bin:$PATH
- fi
->>>>>>> 81f7ff2b
 fi
 
 export MY_HEADER_DIR=${MY_PROJECT_DIR}/include
