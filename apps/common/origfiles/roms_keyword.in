!
!  ROMS/TOMS Standard Input parameters.
!
!svn $Id: ocean.in 8 2007-02-06 19:00:29Z arango $
!========================================================= Hernan G. Arango ===
!  Copyright (c) 2002-2007 The ROMS/TOMS Group                                !
!    Licensed under a MIT/X style license                                     !
!    See License_ROMS.txt                                                     !
!==============================================================================
!                                                                             !
! Input parameters can be entered in ANY order, provided that the parameter   !
! KEYWORD (usually, upper case) is typed correctly followed by "="  or "=="   !
! symbols. Any comment lines are allowed and must begin with an exclamation   !
! mark (!) in column one.  Comments may  appear to the right of a parameter   !
! specification to improve documentation.  All comments will ignored during   !
! reading.  Blank lines are also allowed and ignored. Continuation lines in   !
! a parameter specification are allowed and must be preceded by a backslash   !
! (\).  In some instances, more than one value is required for a parameter.   !
! If fewer values are provided, the  last value  is assigned for the entire   !
! parameter array.  The multiplication symbol (*),  without blank spaces in   !
! between, is allowed for a parameter specification.  For example, in a two   !
! grids nested application:                                                   !
!                                                                             !
!    AKT_BAK == 2*1.0d-6  2*5.0d-6              ! m2/s                        !
!                                                                             !
! indicates that the first two entries of array AKT_BAK,  in fortran column-  !
! major order, will have the same value of "1.0d-6" for grid 1,  whereas the  !
! next two entries will have the same value of "5.0d-6" for grid 2.           !
!                                                                             !
! In multiple levels of nesting and/or multiple connected domains  step-ups,  !
! "Ngrids" entries are expected for some of these parameters.  In such case,  !
! the order of the entries for a parameter is extremely important.  It  must  !
! follow the same order (1:Ngrids) as in the state variable declaration. The  !
! USER may follow the above guidelines for specifying his/her values.  These  !
! parameters are marked by "==" plural symbol after the KEYWORD.              !
!                                                                             !
!==============================================================================
!

! Application title.

       TITLE = APPTITLE

! C-preprocessing Flag.

    MyAppCPP = MYAPPCPPNAME

! Input variable information file name.  This file needs to be processed
! first so all information arrays can be initialized properly.

  VARNAME = VARFILE

! Number of nested grids.

      Ngrids =  1

! Grid dimension parameters. See notes below in the Glossary for how to set
! these parameters correctly.

          Lm == XPOINTS       ! Number of I-direction INTERIOR RHO-points
          Mm == YPOINTS       ! Number of J-direction INTERIOR RHO-points
           N == NLEVELS       ! Number of vertical levels

        Nbed =  0             ! Number of sediment bed layers

         NAT =  2             ! Number of active tracers (usually, 2)
         NPT =  0             ! Number of inactive passive tracers
         NCS =  0             ! Number of cohesive (mud) sediment tracers
         NNS =  0             ! Number of non-cohesive (sand) sediment tracers

! Domain decomposition parameters for serial, distributed-memory or
! shared-memory configurations used to determine tile horizontal range
! indices (Istr,Iend) and (Jstr,Jend), [1:Ngrids].

      NtileI ==  XCPU                               ! I-direction partition
      NtileJ ==  YCPU                               ! J-direction partition

! Set lateral boundary conditions keyword. Notice that a value is expected
! for each boundary segment per nested grid for each state variable.
!
! Each tracer variable requires [1:4,1:NAT+NPT,Ngrids] values. Otherwise,
! [1:4,1:Ngrids] values are expected for other variables. The boundary
! order is: 1=west, 2=south, 3=east, and 4=north. That is, anticlockwise
! starting at the western boundary.
!
! The keyword is case insensitive and usually has three characters. However,
! it is possible to have compound keywords, if applicable. For example, the
! keyword "RadNud" implies radiation boundary condition with nudging. This
! combination is usually used in active/passive radiation conditions.
!
!   Keyword    Lateral Boundary Condition Type
!
!   Cha        Chapman
!   Cla        Clamped
!   Clo        Closed
!   Fla        Flather                                _____N_____     j=Mm
!   Gra        Gradient                              |     4     |
!   Nes        Nested                                |           |
!   Nud        Nudging                             1 W           E 3
!   Per        Periodic                              |           |
!   Rad        Radiation                             |_____S_____|
!   Red        Reduced Physics                             2          j=1
!                                                   i=1         i=Lm
!                   W       S       E       N
!                   e       o       a       o
!                   s       u       s       r
!                   t       t       t       t
!                           h               h
!
!                   1       2       3       4

   LBC(isFsur) ==   Cha     Clo     Cha     Cha         ! free-surface
   LBC(isUbar) ==   Fla     Clo     Fla     Fla         ! 2D U-momentum
   LBC(isVbar) ==   Fla     Clo     Fla     Fla         ! 2D V-momentum
   LBC(isUvel) ==   RadNud     Clo     RadNud     RadNud         ! 3D U-momentum
   LBC(isVvel) ==   RadNud     Clo     RadNud     RadNud         ! 3D V-momentum
   LBC(isMtke) ==   Gra     Clo     Gra     Gra         ! mixing TKE

   LBC(isTvar) ==   RadNud     Clo     RadNud     RadNud \       ! temperature
                    RadNud     Clo     RadNud     RadNud         ! salinity


! Time-Stepping parameters.

      NTIMES == TSTEPS
          DT == DELTAT
     NDTFAST == RATIO

! Model iteration loops parameters.

       ERstr =  1
       ERend =  1
      Nouter =  1
      Ninner =  1
  Nintervals =  1

! Number of eigenvalues (NEV) and eigenvectors (NCV) to compute for the
! Lanczos/Arnoldi problem in the Generalized Stability Theory (GST)
! analysis. NCV must be greater than NEV (see documentation below).

         NEV =  2                               ! Number of eigenvalues
         NCV =  10                              ! Number of eigenvectors

! Input/Output parameters.

       NRREC == IRESTART
   LcycleRST == F
        NRST == RSTSTEP
        NSTA == STASTEP
        NFLT == 299970
       NINFO == INFOSTEP

! Output history, average, diagnostic files parameters.

     LDEFOUT == T
        NHIS == HISSTEPP
     NDEFHIS == DEFHISSTEP
      NTSAVG == STARTAVG
        NAVG == AVGSTEPP
     NDEFAVG == DEFAVGSTEP
      NTSDIA == 1
        NDIA == DEFAVGSTEP        
     NDEFDIA == 0

! Output tangent linear and adjoint models parameters.

   LcycleTLM == F
        NTLM == 72
     NDEFTLM == 0
   LcycleADJ == F
        NADJ == 72
     NDEFADJ == 0

! Output check pointing GST restart parameters.

     LrstGST =  F                               ! GST restart switch
  MaxIterGST =  500                             ! maximun number of iterations
        NGST =  10                              ! check pointing interval

! Relative accuracy of the Ritz values computed in the GST analysis.

    Ritz_tol =  1.0d-15

! Harmonic/biharmonic horizontal diffusion of tracer: [1:NAT+NPT,Ngrids].

        TNU2 == 2*3.5d2                         ! m2/s
        TNU4 == 2*10.0d10                         ! m4/s

! Harmononic/biharmonic, horizontal viscosity coefficient: [Ngrids].

       VISC2 == 0.5d1                           ! m2/s
       VISC4 == 4.0d10                         ! m4/s

! Vertical mixing coefficients for active tracers: [1:NAT+NPT,Ngrids]

     AKT_BAK == 1.0d-6 1.0d-6                   ! m2/s

! Vertical mixing coefficient for momentum: [Ngrids].

     AKV_BAK == 5.0d-6                          ! m2/s

! Turbulent closure parameters.

     AKK_BAK == 5.0d-6                          ! m2/s
     AKP_BAK == 5.0d-6                          ! m2/s
      TKENU2 == 0.0d0                           ! m2/s
      TKENU4 == 0.0d0                           ! m4/s

! Generic length-scale turbulence closure parameters.

       GLS_P == 0.0d0                           ! Mellor-Yamada 2.5
       GLS_M == 1.0d0
       GLS_N == 1.0d0
    GLS_Kmin == 5.0d-6
    GLS_Pmin == 5.0d-6

    GLS_CMU0 == 0.5544d0
      GLS_C1 == 0.9d0
      GLS_C2 == 0.5d0
     GLS_C3M == 0.9d0
     GLS_C3P == 0.9d0
    GLS_SIGK == 1.96d0
    GLS_SIGP == 1.96d0

! Constants used in momentum stress computation.
                                     
        RDRG == 0.0d-04                    ! m/s
       RDRG2 == 3.0d-03                    ! nondimensional
         Zob == 0.0d0                      ! m
         Zos == 0.02d0                     ! m

! Bulk flux measurement heights for atmospheric variables
      BLK_ZQ == 2.0d0                     ! m
      BLK_ZT == 2.0d0                     ! m
      BLK_ZW == 10.0d0                     ! m

! Various parameters.

       WTYPE == 4
     LEVSFRC == 15
     LEVBFRC == 1

! Set vertical, terrain-following coordinates transformation equation and
! stretching function (see below for details), [1:Ngrids].

  Vtransform == V_TRANS                          ! transformation equation
 Vstretching == V_STRETCH                          ! stretching function

! Vertical S-coordinates parameters, [1:Ngrids].

<<<<<<< HEAD
     THETA_S == TH_Sd0                      ! 0 < THETA_S < 20
     THETA_B == TH_Bd0                      ! 0 < THETA_B < 1
      TCLINE == T_CLINEd0                     ! m
=======
     THETA_S == GRDTHETAS                      ! 0 < THETA_S < 20
     THETA_B == GRDTHETAB                      ! 0 < THETA_B < 1
      TCLINE == GRDTCLINE                     ! m
>>>>>>> 116e12b5

! Mean Density and Brunt-Vaisala frequency.

        RHO0 =  1025.0d0                   ! kg/m3
     BVF_BAK =  1.0d-4                     ! 1/s2

! Time-stamp assigned for model initialization, reference time
! origin for tidal forcing, and model reference time for output
! NetCDF units attribute.

      DSTART =  STARTTIME                  ! Use start time equal to tidal reference date
   TIDE_START = TIDEREFd0                  ! Tides reference
    TIME_REF =  TIMEREF                    ! yyyymmdd.dd

! Nudging/relaxation time scales, inverse scales will be computed
! internally, [1:Ngrids].

       TNUDG == 5.0d0 5.0d0                ! days
       ZNUDG == 0.0d0                      ! days
      M2NUDG == 5.0d0                      ! days
      M3NUDG == 5.0d0                      ! days

! Factor between passive (outflow) and active (inflow) open boundary
! conditions, [1:Ngrids]. If OBCFAC > 1, nudging on inflow is stronger
! than on outflow (recommended).

      OBCFAC == OBCFAKTORd0                    ! nondimensional

! Width of nudgingzone.
      
      IWRK == NUDGZONEWIDTH                         ! no. of gridpoints

! Logical switches (TRUE/FALSE) to specify which variables to process for
! tracers climatology: [1:NAT+NPT,Ngrids]. See glossary below for details.

  LtracerCLM == T T                        ! temperature, salinity, inert

! Linear equation of State parameters:

          R0 == 1027.0d0                   ! kg/m3
          T0 == 10.0d0                     ! Celsius
          S0 == 35.0d0                     ! PSU
       TCOEF == 1.7d-4                     ! 1/Celsius
       SCOEF == 7.6d-4                     ! 1/PSU

! Slipperiness parameter: 1.0 (free slip) or -1.0 (no slip)

      GAMMA2 ==  1.0d0

! Starting (DstrS) and ending (DendS) day for adjoint sensitivity forcing.
! DstrS must be less or equal to DendS. If both values are zero, their
! values are reset internally to the full range of the adjoint integration.

       DstrS == 0.0d0                      ! starting day
       DendS == 0.0d0                      ! ending day

! Starting and ending vertical levels of the 3D adjoint state variables
! whose sensitivity is required.

       KstrS == 1                          ! starting level
       KendS == 1                          ! ending level

! Logical switches (TRUE/FALSE) to specify the adjoint state variables
! whose sensitivity is required.

Lstate(isFsur) == F                        ! free-surface
Lstate(isUbar) == F                        ! 2D U-momentum
Lstate(isVbar) == F                        ! 2D V-momentum
Lstate(isUvel) == F                        ! 3D U-momentum
Lstate(isVvel) == F                        ! 3D V-momentum

! Logical switches (TRUE/FALSE) to specify the adjoint state tracer
! variables whose sensitivity is required (NT values are expected).

Lstate(isTvar) == F F                      ! tracers

! Stochastic optimals time decorrelation scale (days) assumed for
! red noise processes.

    SO_decay == 2.0d0                      ! days

! Logical switches (TRUE/FALSE) to specify the state surface forcing
! variable whose stochastic optimals is required.

SOstate(isUstr) == T                       ! surface u-stress
SOstate(isVstr) == T                       ! surface v-stress

! Logical switches (TRUE/FALSE) to specify the surface tracer forcing
! variable whose stochastic optimals is required (NT values are expected).

SOstate(isTsur) == F F                     ! surface tracer flux

! Stochastic optimals surface forcing standard deviation for
! dimensionalization.

SO_sdev(isUstr) == 1.0d0                   ! surface u-stress
SO_sdev(isVstr) == 1.0d0                   ! surface v-stress
SO_sdev(isTsur) == 1.0d0 1.0d0             ! NT surface tracer flux

! Logical switches (TRUE/FALSE) to specify which variables to consider on
! tracers point Sources/Sinks (like river runoff): [1:NAT+NPT,Ngrids].
! See glossary below for details.

  LtracerSrc == F T                        ! temperature, salinity, inert

! Logical switches (TRUE/FALSE) to activate writing of fields into
! HISTORY output file.

Hout(idUvel) == T                          ! 3D U-velocity
Hout(idVvel) == T                          ! 3D V-velocity
Hout(idWvel) == T                          ! 3D W-velocity
Hout(idOvel) == T                          ! omega vertical velocity
Hout(idUbar) == T                          ! 2D U-velocity
Hout(idVbar) == T                          ! 2D V-velocity
Hout(idFsur) == T                          ! free-surface

Hout(idTvar) == T T                        ! temperature and salinity

Hout(idUsms) == F                          ! surface U-stress
Hout(idVsms) == F                          ! surface V-stress
Hout(idUbms) == F                          ! bottom U-stress
Hout(idVbms) == F                          ! bottom V-stress

Hout(idUbrs) == F                          ! bottom U-current stress
Hout(idVbrs) == F                          ! bottom V-current stress
Hout(idUbws) == F                          ! bottom U-wave stress
Hout(idVbws) == F                          ! bottom V-wave stress
Hout(idUbcs) == F                          ! bottom max wave-current U-stress
Hout(idVbcs) == F                          ! bottom max wave-current V-stress

Hout(idUbot) == F                          ! bed wave orbital U-velocity
Hout(idVbot) == F                          ! bed wave orbital V-velocity
Hout(idUbur) == F                          ! bottom U-velocity above bed
Hout(idVbvr) == F                          ! bottom V-velocity above bed

Hout(idTsur) == F F                        ! surface net heat and salt flux
Hout(idLhea) == F                          ! latent heat flux
Hout(idShea) == F                          ! sensible heat flux
Hout(idLrad) == F                          ! longwave radiation flux
Hout(idSrad) == F                          ! shortwave radiation flux
Hout(idevap) == F                          ! evaporation rate
Hout(idrain) == F                          ! precipitation rate

Hout(idDano) == F                          ! density anomaly
Hout(idVvis) == F                          ! vertical viscosity
Hout(idTdif) == F                          ! vertical T-diffusion
Hout(idSdif) == F                          ! vertical Salinity diffusion
Hout(idHsbl) == F                          ! depth of surface boundary layer
Hout(idHbbl) == F                          ! depth of bottom boundary layer
Hout(idMtke) == F                          ! turbulent kinetic energy
Hout(idMtls) == F                          ! turbulent length scale

Hout(idSSSf) == F                          ! sea surface salinity corr. flux

! Logical switches (TRUE/FALSE) to activate writing of ice prognostic
! variables into HISTORY output file.
Hout(idUice) == F
Hout(idVice) == F
Hout(idAice) == F
Hout(idHice) == F
Hout(idTice) == F
Hout(idHsno) == F
Hout(idTimid) == F
Hout(idSfwat) == F
Hout(idTauiw) == F
Hout(idChuiw) == F
Hout(idAgeice) == F
Hout(idSig11) == F
Hout(idSig12) == F
Hout(idSig22) == F
Hout(idT0mk) == F
Hout(idS0mk) == F
Hout(idWfr) == F
Hout(idWai) == F
Hout(idWao) == F
Hout(idWio) == F
Hout(idWro) == F

! Logical switches (TRUE/FALSE) to activate writing of extra inert passive
! tracers other than biological and sediment tracers. An inert passive tracer
! is one that it is only advected and diffused. Other processes are ignored.
! These tracers include, for example, dyes, pollutants, oil spills, etc.
! NPT values are expected. However, these switches can be activated using
! compact parameter specification.

 Hout(inert) == F                          ! inert passive tracers

! Logical switches (TRUE/FALSE) to activate writing of exposed sediment
! layer properties into HISTORY output file.  Currently, MBOTP properties
! are expected for the bottom boundary layer and/or sediment models:
!
!   Hout(idBott(isd50)),  isd50 = 1        ! mean grain diameter
!   Hout(idBott(idens)),  idens = 2        ! mean grain density
!   Hout(idBott(iwsed)),  iwsed = 3        ! mean settling velocity
!   Hout(idBott(itauc)),  itauc = 4        ! critical erosion stress
!   Hout(idBott(irlen)),  irlen = 5        ! ripple length
!   Hout(idBott(irhgt)),  irhgt = 6        ! ripple height
!   Hout(idBott(ibwav)),  ibwav = 7        ! wave excursion amplitude
!   Hout(idBott(izdef)),  izdef = 8        ! default bottom roughness
!   Hout(idBott(izapp)),  izapp = 9        ! apparent bottom roughness
!   Hout(idBott(izNik)),  izNik = 10       ! Nikuradse bottom roughness
!   Hout(idBott(izbio)),  izbio = 11       ! biological bottom roughness
!   Hout(idBott(izbfm)),  izbfm = 12       ! bed form bottom roughness
!   Hout(idBott(izbld)),  izbld = 13       ! bed load bottom roughness
!   Hout(idBott(izwbl)),  izwbl = 14       ! wave bottom roughness
!   Hout(idBott(iactv)),  iactv = 15       ! active layer thickness
!   Hout(idBott(ishgt)),  ishgt = 16       ! saltation height
!
!                                 1 1 1 1 1 1 1
!               1 2 3 4 5 6 7 8 9 0 1 2 3 4 5 6

Hout(idBott) == F F F F F F F F F F F F F F F F


! Logical switches (TRUE/FALSE) to activate writing of time-averaged
! fields into AVERAGE output file.

Aout(idUvel) == T                          ! 3D U-velocity
Aout(idVvel) == T                          ! 3D V-velocity
Aout(idWvel) == T                          ! 3D W-velocity
Aout(idOvel) == F                          ! omega vertical velocity
Aout(idUbar) == T                          ! 2D U-velocity
Aout(idVbar) == T                          ! 2D V-velocity
Aout(idFsur) == T                          ! free-surface

Aout(idTvar) == T T                        ! temperature and salinity

Aout(idUsms) == T                          ! surface U-stress
Aout(idVsms) == T                          ! surface V-stress
Aout(idUbms) == T                          ! bottom U-stress
Aout(idVbms) == T                          ! bottom V-stress

Aout(idW2xx) == F                          ! 2D radiation stress, Sxx component
Aout(idW2xy) == F                          ! 2D radiation stress, Sxy component
Aout(idW2yy) == F                          ! 2D radiation stress, Syy component
Aout(idU2rs) == F                          ! 2D radiation U-stress
Aout(idV2rs) == F                          ! 2D radiation V-stress
Aout(idU2Sd) == F                          ! 2D U-Stokes velocity
Aout(idV2Sd) == F                          ! 2D V-Stokes velocity

Aout(idW3xx) == F                          ! 3D radiation stress, Sxx component
Aout(idW3xy) == F                          ! 3D radiation stress, Sxy component
Aout(idW3yy) == F                          ! 3D radiation stress, Syy component
Aout(idW3zx) == F                          ! 3D radiation stress, Szx component
Aout(idW3zy) == F                          ! 3D radiation stress, Szy component
Aout(idU3rs) == F                          ! 3D U-radiation stress
Aout(idV3rs) == F                          ! 3D V-radiation stress
Aout(idU3Sd) == F                          ! 3D U-Stokes velocity
Aout(idV3Sd) == F                          ! 3D V-Stokes velocity

Aout(idTsur) == T T                        ! surface net heat and salt flux
Aout(idLhea) == T                          ! latent heat flux
Aout(idShea) == T                          ! sensible heat flux
Aout(idLrad) == T                          ! longwave radiation flux
Aout(idSrad) == T                          ! shortwave radiation flux
Aout(idevap) == T                          ! evaporation rate
Aout(idrain) == T                          ! precipitation rate

Aout(idPair) == T                          ! Pair- surface air pressure

Aout(idDano) == F                          ! density anomaly
Aout(idVvis) == F                          ! vertical viscosity
Aout(idTdif) == F                          ! vertical T-diffusion
Aout(idSdif) == F                          ! vertical Salinity diffusion
Aout(idHsbl) == F                          ! depth of surface boundary layer
Aout(idHbbl) == F                          ! depth of bottom boundary layer

Aout(id2dRV) == T                          ! 2D relative vorticity
Aout(id3dRV) == T                          ! 3D relative vorticity
Aout(id2dPV) == T                          ! 2D potential vorticity
Aout(id3dPV) == T                          ! 3D potential vorticity

Aout(idu3dD) == F                          ! detided 3D U-velocity
Aout(idv3dD) == F                          ! detided 3D V-velocity
Aout(idu2dD) == F                          ! detided 2D U-velocity
Aout(idv2dD) == F                          ! detided 2D V-velocity
Aout(idFsuD) == F                          ! detided free-surface

Aout(idTrcD) == F F                        ! detided temperature and salinity

Aout(idHUav) == F                          ! u-volume flux, Huon
Aout(idHVav) == F                          ! v-volume flux, Hvom
Aout(idUUav) == F                          ! quadratic <u*u> term
Aout(idUVav) == F                          ! quadratic <u*v> term
Aout(idVVav) == F                          ! quadratic <v*v> term
Aout(idU2av) == F                          ! quadratic <ubar*ubar> term
Aout(idV2av) == F                          ! quadratic <vbar*vbar> term
Aout(idZZav) == F                          ! quadratic <zeta*zeta> term

Aout(idTTav) == F F                        ! quadratic <t*t> T/S terms
Aout(idUTav) == F F                        ! quadratic <u*t> T/S terms
Aout(idVTav) == F F                        ! quadratic <v*t> T/S terms
Aout(iHUTav) == F F                        ! T/S volume flux, <Huon*t>
Aout(iHVTav) == F F                        ! T/S volume flux, <Hvom*t>

! Logical switches (TRUE/FALSE) to activate writing of ice prognostic
! variables into AVERAGES output file.
Aout(idUice) == F
Aout(idVice) == F
Aout(idAice) == F
Aout(idHice) == F
Aout(idTice) == F
Aout(idHsno) == F
Aout(idTimid) == F
Aout(idSfwat) == F
Aout(idTauiw) == F
Aout(idChuiw) == F
Aout(idAgeice) == F
Aout(idSig11) == F
Aout(idSig12) == F
Aout(idSig22) == F
Aout(idS0mk) == F
Aout(idT0mk) == F
Aout(idWfr) == F
Aout(idWai) == F
Aout(idWao) == F
Aout(idWio) == F
Aout(idWro) == F

! Logical switches (TRUE/FALSE) to activate writing of extra inert passive
! tracers other than biological and sediment tracers into the AVERAGE file.

 Aout(inert) == F                          ! inert passive tracers

! Logical switches (TRUE/FALSE) to activate writing of time-averaged,
! 2D momentum (ubar,vbar) diagnostic terms into DIAGNOSTIC output file.

Dout(M2rate) == F                          ! acceleration
Dout(M2pgrd) == F                          ! pressure gradient
Dout(M2fcor) == F                          ! Coriolis force
Dout(M2hadv) == F                          ! horizontal total advection
Dout(M2xadv) == F                          ! horizontal XI-advection
Dout(M2yadv) == F                          ! horizontal ETA-advection
Dout(M2hrad) == F                          ! horizontal total radiation stress
Dout(M2hvis) == F                          ! horizontal total viscosity
Dout(M2xvis) == F                          ! horizontal XI-viscosity
Dout(M2yvis) == F                          ! horizontal ETA-viscosity
Dout(M2sstr) == F                          ! surface stress
Dout(M2bstr) == F                          ! bottom stress

! Logical switches (TRUE/FALSE) to activate writing of time-averaged,
! 3D momentum (u,v) diagnostic terms into DIAGNOSTIC output file.

Dout(M3rate) == F                          ! acceleration
Dout(M3pgrd) == F                          ! pressure gradient
Dout(M3fcor) == F                          ! Coriolis force
Dout(M3hadv) == F                          ! horizontal total advection
Dout(M3xadv) == F                          ! horizontal XI-advection
Dout(M3yadv) == F                          ! horizontal ETA-advection
Dout(M3vadv) == F                          ! vertical advection
Dout(M3hrad) == F                          ! horizontal total radiation stress
Dout(M3vrad) == F                          ! vertical radiation stress
Dout(M3hvis) == F                          ! horizontal total viscosity
Dout(M3xvis) == F                          ! horizontal XI-viscosity
Dout(M3yvis) == F                          ! horizontal ETA-viscosity
Dout(M3vvis) == F                          ! vertical viscosity

! Logical switches (TRUE/FALSE) to activate writing of time-averaged,
! active (temperature and salinity) and passive (inert) tracer diagnostic
! terms into DIAGNOSTIC output file: [1:NAT+NPT,Ngrids].

Dout(iTrate) == F T                        ! time rate of change
Dout(iThadv) == F F                        ! horizontal total advection
Dout(iTxadv) == F F                        ! horizontal XI-advection
Dout(iTyadv) == F F                        ! horizontal ETA-advection
Dout(iTvadv) == F F                        ! vertical advection
Dout(iThdif) == F F                        ! horizontal total diffusion
Dout(iTxdif) == F F                        ! horizontal XI-diffusion
Dout(iTydif) == F F                        ! horizontal ETA-diffusion
Dout(iTsdif) == F F                        ! horizontal S-diffusion
Dout(iTvdif) == F F                        ! vertical diffusion

! Generic User parameters, [1:NUSER].

       NUSER =  0
        USER =  0.d0

! Input NetCDF file names, [1:Ngrids].

     GRDNAME == GRDFILE
     ININAME == RUNDIR/ocean_ini.nc
     CLMNAME == RUNDIR/ocean_clm.nc
     BRYNAME == RUNDIR/ocean_bry.nc

! Input forcing NetCDF file name(s).  The USER has the option to enter
! several files names per each nested grid.  For example, the USER may
! have a different files for wind products, heat fluxes, rivers, tides,
! etc.  The model will scan the file list and will read the needed data
! from the first file in the list containing the forcing field. Therefore,
! the order of the file names is very important.  If multiple forcing
! files per grid, enter first all the file names for grid 1, then grid 2,
! and so on.  Use a single line per entry with a continuation (\) symbol
! at the each entry, except the last one.

    NFFILES == FORCEFILES                         ! number of forcing files

    FRCNAME ==  TIDEDIR/tide.nc  \
                ATMDIR/AN_1997_unlim.nc \ 
!                ATMDIR/AN_1998_unlim.nc |
!                ATMDIR/AN_1999_unlim.nc | 
!                ATMDIR/AN_2000_unlim.nc | 
!                ATMDIR/AN_2001_unlim.nc  \
                ATMDIR/FC_1997_unlim.nc \ 
!                ATMDIR/FC_1998_unlim.nc |
!                ATMDIR/FC_1999_unlim.nc | 
!                ATMDIR/FC_2000_unlim.nc | 
!                ATMDIR/FC_2001_unlim.nc \
                RIVERFILE




! Output NetCDF file names, [1:Ngrids].

     RSTNAME == RUNDIR/ocean_rst.nc
     HISNAME == RUNDIR/ocean_his.nc
     AVGNAME == RUNDIR/ocean_avg.nc
     STANAME == RUNDIR/ocean_sta.nc
     DIANAME == RUNDIR/ocean_dia.nc

! Input ASCII parameter filenames.

!     SPOSNAM =  /prod/forecast/sea/ROMS/trunk/Apps/Arctic-20km/Include/stations_arctic20km.in
!     IPARNAM =  RUNDIR/ice.in

!
!  GLOSSARY:
!  =========
!
!------------------------------------------------------------------------------
! Application title (string with a maximum of eighty characters) and
! C-preprocessing flag.
!------------------------------------------------------------------------------
!
!  TITLE       Application title.
!
!  MyAppCPP    Application C-preprocession option.
!
!------------------------------------------------------------------------------
! Variable information file name (string with a maximum of eighty characters).
!------------------------------------------------------------------------------
!
!  VARNAME     Input/Output variable information file name.  This file need to
!              be processed first so all information arrays and indices can be
!              initialized properly in "mod_ncparam.F".
!
!------------------------------------------------------------------------------
! Grid dimension parameters.
!------------------------------------------------------------------------------+!
! These parameters are very important since it determine the grid of the
! application to solve. They need to be read first in order to dynamically
! allocate all model variables.
!
! WARNING: It is trivial and posible to change these dimension parameters in
! -------  idealized applications via analytical expressions. However, in
! realistic applications any change to these parameters requires redoing all
! input NetCDF files.
!
!  Lm          Number of INTERIOR grid RHO-points in the XI-direction for
!                each nested grid, [1:Ngrids]. If using NetCDF files as
!                input, Lm=xi_rho-2 where "xi_rho" is the NetCDF file
!                dimension of RHO-points. Recall that all RHO-point
!                variables have a computational I-range of [0:Lm+1].
!
!  Mm          Number of INTERIOR grid RHO-points in the ETA-direction for
!                each nested grid, [1:Ngrids]. If using NetCDF files as
!                input, Mm=eta_rho-2 where "eta_rho" is the NetCDF file
!                dimension of RHO-points. Recall that all RHO-point
!                variables have a computational J-range of [0:Mm+1].
!
!  N           Number of vertical terrain-following levels at RHO-points,
!                [1:Ngrids].
!
!  Nbed        Number of sediment bed layers, [1:Ngrids]. This parameter
!                is only relevant if CPP option SEDIMENT is activated.
!
!                Mm+1  ___________________                _______  Kw = N
!                     |                   |              |       |
!                  Mm |   _____________   |              |       | Kr = N
!                     |  |             |  |              |_______|
!                     |  |             |  |              |       |
!                  Jr |  |             |  |              |       |
!                     |  |             |  |              |_______|
!                     |  |             |  |              |       |
!                   1 |  |_____________|  |              |       |
!                     |                   |              |_______|
!                   0 |___________________|              |       |
!                              Ir                        |       | 1
!                     0  1            Lm  Lm+1    h(i,j) |_______|
!                                                        ::::::::: 0
!                                                        :::::::::
!                                                        ::::::::: Nbed-1
!                                                        ::::::::: Nbed
!
!  NAT         Number of active tracer type variables. Usually, NAT=2 for
!                potential temperature and salinity.
!
!  NPT         Number of inert (dyes, age, etc) passive tracer type variables
!                to advect and diffuse only. This parameter is only relevant
!                if CPP option T_PASSIVE is activated.
!
!  NCS         Number of cohesive (mud) sediment tracer type variables. This
!                parameter is only relevant if CPP option SEDIMENT is
!                activated.
!
!  NNS         Number of non-cohesive (sand) sediment tracer type variables.
!                This parameter is only relevant if CPP option SEDIMENT is
!                activated.
!
!              The total of sediment tracers is NST=NCS+NNS. Notice that
!              NST must be greater than zero (NST>0).
!
!------------------------------------------------------------------------------
! Domain tile partition parameters.
!------------------------------------------------------------------------------
!
! Model tile decomposition parameters for serial and parallel configurations
! which are used to determine tile horizontal range indices (Istr,Iend) and
! (Jstr,Jend). In some computers, it is advantageous to have tile partitions
! in serial applications.
!
!  NtileI      Number of domain partitions in the I-direction (XI-coordinate).
!              It must be equal or greater than one.
!
!  NtileJ      Number of domain partitions in the J-direction (ETA-coordinate).
!              It must be equal or greater than one.
!
!  WARNING:    In shared-memory (OpenMP), the product of NtileI and NtileJ must
!              be a MULTIPLE of the number of parallel threads specified with
!              the OpenMP environmental variable OMP_NUM_THREADS.
!
!              In distributed-memory (MPI), the product of NtileI and NtileJ
!              must be EQUAL to the number of parallel nodes specified during
!              execution with the "mprun" or "mpirun" command.
!
!------------------------------------------------------------------------------
! Time-Stepping parameters.
!------------------------------------------------------------------------------
!
!  NTIMES      Total number time-steps in current run.  If 3D configuration,
!              NTIMES is the total of baroclinic time-steps.  If only 2D
!              configuration, NTIMES is the total of barotropic time-steps.
!
!  DT          Time-Step size in seconds.  If 3D configuration, DT is the
!              size of baroclinic time-step.  If only 2D configuration, DT
!              is the size of the barotropic time-step.
!
!  NDTFAST     Number of barotropic time-steps between each baroclinic time
!              step. If only 2D configuration, NDTFAST should be unity since
!              there is not need to splitting time-stepping.
!
!------------------------------------------------------------------------------
! Model iteration loops parameters.
!------------------------------------------------------------------------------
!
!  ERstr       Starting ensemble run (perturbation or iteration) number.
!
!  ERend       Ending   ensemble run (perturbation or iteration) number.
!
!  Nouter      Maximum number of 4DVAR outer loop iterations.
!
!  Ninner      Maximum number of 4DVAR inner loop iterations.
!
!  Nintervals  Number of time interval divisions for stochastic optimals
!              computations. It must be a multiple of NTIMES. The tangent
!              linear model (TLM) and the adjoint model (ADM) are integrated
!              forward and backward in different intervals.  For example,
!              if Nintervals=3,
!
!              1               NTIMES/3         2*NTIMES/3           NTIMES
!              +..................+..................+..................+
!              <========================================================> (1)
!                                 <=====================================> (2)
!                                                    <==================> (3)
!
!              In the first iteration (1), the TLM is integrated forward from
!              1 to NTIMES and the ADM is integrated backward from NTIMES to 1.
!              In the second iteration (2), the TLM is integrated forward from
!              NTIMES/3 to NTIMES and the ADM is integrated backward from
!              NTIMES to NTIMES/3. And so on.
!
!------------------------------------------------------------------------------
!  Eigenproblem parameters.
!------------------------------------------------------------------------------
!
!  NEV         Number of eigenvalues to compute for the Lanczos/Arnoldi
!              problem.  Notice that the model memory requirement increases
!              substantially as NEV increases.  The GST requires NEV+1
!              copies of the model state vector.  The memory requirements
!              are decreased in distributed-memory applications.
!
!  NCV         Number of eigenvectors to compute for the Lanczos/Arnoldi
!              problem. NCV must be greater than NEV.
!
!  At present, there is no a-priori analysis to guide the selection of NCV
!  relative to NEV.  The only formal requirement is that NCV > NEV. However
!  in optimal perturbations, it is recommended to have NCV greater than or
!  equal to 2*NEV. In Finite Time Eigenmodes (FTE) and Adjoint Finite Time
!  Eigenmodes (AFTE) the requirement is to have NCV greater than or equal to
!  2*NEV+1.
!
!  The efficiency of calculations depends critically on the combination of
!  NEV and NCV.  If NEV is large (greater than 10 say), you can use NCV=2*NEV+1
!  but for NEV small (less than 6) it will be inefficient to use NCV=2*NEV+1.
!  In complicated applications, you can start with NEV=2 and NCV=10. Otherwise,
!  it will iterate for very long time.
!
!------------------------------------------------------------------------------
! Input/Output parameters.
!------------------------------------------------------------------------------
!
!  NRREC       Switch to indicate re-start from a previous solution.  Use
!              NRREC=0 for new solutions. In a re-start solution, NRREC
!              is the time index of the re-start NetCDF file assigned for
!              initialization.  If NRREC is negative (said NRREC=-1), the
!              model will re-start from the most recent time record. That
!              is, the initialization record is assigned internally.
!              Notice that it is also possible to re-start from a history
!              or time-averaged NetCDF files.  If a history file is used
!              for re-start, it must contains all the necessary primitive
!              variables at all levels.
!
!  LcycleRST   Logical switch (T/F) used to recycle time records in output
!              re-start file.  If TRUE,  only the latest two re-start time
!              records are maintained.  If FALSE, all re-start fields are
!              saved every NRST time-steps without recycling.  The re-start
!              fields are written at all levels in double precision.
!
!  NRST        Number of time-steps between writing of re-start fields.
!
!  NSTA        Number of time-steps between writing data into stations file.
!              Station data is written at all levels.
!
!  NFLT        Number of time-steps between writing data into floats file.
!
!  NINFO       Number of time-steps between print of single line information
!              to standard output.  If also determines the interval between
!              computation of global energy diagnostics.
!
!------------------------------------------------------------------------------
!  Output history and average files parameters.
!------------------------------------------------------------------------------
!
!  LDEFOUT     Logical switch (T/F) used to create new output files when
!              initializing from a re-start file, abs(NRREC) > 0.  If TRUE
!              and applicable, a new history, average, diagnostic and
!              station files are created during the initialization stage.
!              If FALSE and applicable, data is appended to an existing
!              history, average, diagnostic and station files.  See also
!              parameters NDEFHIS, NDEFAVG and NDEFDIA below.
!
!  NHIS        Number of time-steps between writing fields into history file.
!
!  NDEFHIS     Number of time-steps between the creation of new history file.
!              If NDEFHIS=0, the model will only process one history file.
!              This feature is useful for long simulations when history files
!              get too large; it creates a new file every NDEFHIS time-steps.
!
!  NTSAVG      Starting time-step for the accumulation of output time-averaged
!              data.
!
!  NAVG        Number of time-steps between writing time-averaged data
!              into averages file.  Averaged date is written for all fields.
!
!  NDEFAVG     Number of time-steps between the creation of new average
!              file.  If NDEFAVG=0, the model will only process one average
!              file.  This feature is useful for long simulations when
!              average files get too large; it creates a new file every
!              NDEFAVG time-steps.
!
!  NTSDIA      Starting time-step for the accumulation of output time-averaged
!              diagnostics data.
!
!  NDIA        Number of time-steps between writing time-averaged diagnostics
!              data into diagnostics file.  Averaged date is written for all
!              fields.
!
!  NDEFDIA     Number of time-steps between the creation of new time-averaged
!              diagnostics file.  If NDEFDIA=0, the model will only process one
!              diagnostics file.  This feature is useful for long simulations
!              when diagnostics files get too large; it creates a new file
!              every NDEFDIA time-steps.
!
!------------------------------------------------------------------------------
!  Output tangent linear and adjoint model parameters.
!------------------------------------------------------------------------------
!
!  LcycleTLM   Logical switch (T/F) used to recycle time records in output
!              tangent linear file.  If TRUE, only the latest two time
!              records are maintained.  If FALSE, all tangent linear fields
!              are saved every NTLM time-steps without recycling.
!
!  NTLM        Number of time-steps between writing fields into tangent linear
!              model file.
!
!  NDEFTLM     Number of time-steps between the creation of new tangent linear
!              file. If NDEFTLM=0, the model will only process one tangent
!              linear file. This feature is useful for long simulations when
!              output NetCDF files get too large; it creates a new file every
!              NDEFTLM time-steps.
!
!  LcycleADJ   Logical switch (T/F) used to recycle time records in output
!              adjoint file.  If TRUE, only the latest two time records are
!              maintained.  If FALSE, all tangent linear fields re saved
!              every NADJ time-steps without recycling.
!
!  NADJ        Number of time-steps between writing fields into adjoint model
!              file.
!
!  NDEFADJ     Number of time-steps between the creation of new adjoint file.
!              If NDEFADJ=0, the model will only process one adjoint file.
!              This feature is useful for long simulations when output NetCDF
!              files get too large; it creates a new file every NDEFADJ
!              time-steps.
!
!------------------------------------------------------------------------------
!  Generalized Stability Theory (GST) analysis parameters.
!------------------------------------------------------------------------------
!
!  LrstGST     Logical switch (TRUE/FALSE) to restart GST analysis. If TRUE,
!              the check pointing data is read in from the GST restart NetCDF
!              file.  If FALSE and applicable, the check pointing GST data is
!              saved and overwritten every NGST iterations of the algorithm.
!
!  MaxIterGST  Maximum number of GST algorithm iterations.
!
!  NGST        Number of GST iterations between storing of check pointing
!              data into NetCDF file. The restart data is always saved if
!              MaxIterGST is reached without convergence. It is also saved
!              when convergence is achieved. It is always a good idea to
!              save the check pointing data at regular intervals so there
!              is a mechanism to recover from an unexpected interruption
!              in this very expensive computation. The check pointing data
!              can be used also to recompute the Ritz vectors by changing
!              some of the parameters, like convergence criteria (Ritz_tol)
!              and number of Arnoldi iterations (iparam(3)).
!
!  Ritz_tol    Relative accuracy of the Ritz values computed in the GST
!              analysis.
!
!------------------------------------------------------------------------------
! Harmonic/Biharmonic horizontal diffusion for active tracers.
!------------------------------------------------------------------------------
!
!  TNU2        Lateral, harmonic, constant, mixing coefficient (m2/s) for
!              active (NAT) and inert (NPT) tracer variables.  If variable
!              horizontal diffusion is activated, TNU2 is the mixing
!              coefficient for the largest grid-cell in the domain.
!
!  TNU4        Lateral, biharmonic, constant, mixing coefficient (m4/s) for
!              active (NAT) and inert (NPT) tracer variables.  If variable
!              horizontal diffusion is activated, TNU4 is the mixing
!              coefficient for the largest grid-cell in the domain.
!
!------------------------------------------------------------------------------
! Harmonic/biharmonic horizontal viscosity coefficients.
!------------------------------------------------------------------------------
!
!  VISC2       Lateral, harmonic, constant, mixing coefficient (m2/s) for
!              momentum.  If variable horizontal viscosity is activated, UVNU2
!              is the mixing coefficient for the largest grid-cell in the
!              domain.
!
!  VISC4       Lateral, biharmonic, constant mixing coefficient (m4/s) for
!              momentum. If variable horizontal viscosity is activated, UVNU4
!              is the mixing coefficient for the largest grid-cell in the
!              domain.
!
!------------------------------------------------------------------------------
! Vertical mixing coefficients for active tracers.
!------------------------------------------------------------------------------
!
!  AKT_BAK     Background vertical mixing coefficient (m2/s) for active
!              (NAT) and inert (NPT) tracer variables.
!
!------------------------------------------------------------------------------
! Vertical mixing coefficient for momentum.
!------------------------------------------------------------------------------
!
!  AKV_BAK     Background vertical mixing coefficient (m2/s) for momentum.
!
!------------------------------------------------------------------------------
! Turbulent closure parameters.
!------------------------------------------------------------------------------
!
!  AKK_BAK     Background vertical mixing coefficient (m2/s) for turbulent
!              kinetic energy.
!
!  AKP_BAK     Background vertical mixing coefficient (m2/s) for turbulent
!              generic statistical field, "psi".
!
!  TKENU2      Lateral, harmonic, constant, mixing coefficient (m2/s) for
!              turbulent closure variables.
!
!  TKENU4      Lateral, biharmonic, constant mixing coefficient (m4/s) for
!              turbulent closure variables.
!
!------------------------------------------------------------------------------
! Generic length-scale turbulence closure parameters.
!------------------------------------------------------------------------------
!
!  GLS_P       Stability exponent (non-dimensional).
!
!  GLS_M       Turbulent kinetic energy exponent (non-dimensional).
!
!  GLS_N       Turbulent length scale exponent (non-dimensional).
!
!  GLS_Kmin    Minimum value of specific turbulent kinetic energy
!
!  GLS_Pmin    Minimum Value of dissipation.
!
! Closure independent constraint parameters (non-dimensional):
!
!  GLS_CMU0    Stability coefficient.
!
!  GLS_C1      Shear production coefficient.
!
!  GLS_C2      Dissipation coefficient.
!
!  GLS_C3M     Buoyancy production coefficient (minus).
!
!  GLS_C3P     Buoyancy production coefficient (plus).
!
!  GLS_SIGK    Constant Schmidt number (non-dimensional) for turbulent
!              kinetic energy diffusivity.
!
!  GLS_SIGP    Constant Schmidt number (non-dimensional) for turbulent
!              generic statistical field, "psi".
!
! Suggested values for various parameterizations:
!
!              MY2.5         K-epsilon    K-omega      K-omega      K-tao
!
!      GLS_P = 0.d0          3.0d0       -1.0d0       -1.0d0       -3.0d0
!      GLS_M = 1.d0          1.5d0        0.5d0        0.5d0        0.5d0
!      GLS_N = 1.d0         -1.0d0       -1.0d0       -1.0d0        1.0d0
!   GLS_Kmin = 5.0d-6        7.6d-6       7.6d-6       7.6d-6       7.6d-6
!   GLS_Pmin = 5.0d-6        1.0d-12      1.0d-12      1.0d-12      1.0d-12
!
!   GLS_CMU0 = 0.5544d0      0.5477d0     0.5477d0     0.5477d0     0.5477d0
!     GLS_C1 = 0.9d0         1.44d0       0.555d0      0.52d0       0.173d0
!     GLS_C2 = 0.5d0         1.92d0       0.833d0      0.8d0        0.225d0
!    GLS_C3M = 0.9d0        -0.4d0       -0.6d0       -0.6d0        0.0d0
!    GLS_C3P = 0.9d0         1.0d0        1.0d0        1.0d0        0.0d0
!   GLS_SIGK = 1.96d0        1.0d0        2.0d0        2.0d0        1.46d0
!   GLS_SIGP = 1.96d0        1.30d0       2.0d0        2.0d0       10.8d0
!
!------------------------------------------------------------------------------
! Constants used in the computation of momentum stress.
!------------------------------------------------------------------------------
!
!  RDRG        Linear bottom drag coefficient (m/s).
!
!  RDRG2       Quadratic bottom drag coefficient.
!
!  Zob         Bottom roughness (m).
!
!  Zos         Surface roughness (m).
!
!------------------------------------------------------------------------------
! Jerlow Water type.
!------------------------------------------------------------------------------
!
!  WTYPE       Jerlov water type: an integer value from 1 to 5.
!
!------------------------------------------------------------------------------
! Body-force parameters. Used when CPP option BODYFORCE is activated.
!------------------------------------------------------------------------------
!
!  LEVSFRC     Deepest level to apply surface momentum stress as a body-force.
!
!  LEVBFRC     Shallowest level to apply bottom momentum stress as a body-force.
!
!------------------------------------------------------------------------------
! Vertical S-coordinates parameters.
!------------------------------------------------------------------------------
!
!  THETA_S     S-coordinate surface control parameter, [0 < theta_s < 20].
!
!  THETA_B     S-coordinate bottom  control parameter, [0 < theta_b < 1].
!
!  TCLINE      Width (m) of surface or bottom boundary layer in which
!              higher vertical resolution is required during stretching.
!
!              WARNING:  Users need to experiment with these parameters. We
!                        have found out that the model goes unstable with
!                        high values of THETA_S.  In steep and very tall
!                        topography, it is recommended to use THETA_S < 3.0.
!
!------------------------------------------------------------------------------
! Mean Density and background Brunt-Vaisala frequency.
!------------------------------------------------------------------------------
!
!  RHO0        Mean density (Kg/m3) used when the Boussinesq approximation
!              is inferred.
!
!  BVF_BAK     Background Brunt-Vaisala frequency squared (1/s2). Typical
!              values for the ocean range (as a function of depth) from
!              1.0E-4 to 1.0E-6.
!
!------------------------------------------------------------------------------
! Time Stamps.
!------------------------------------------------------------------------------
!
!  DSTART      Time stamp assigned to model initialization (days).  Usually
!              a Calendar linear coordinate, like modified Julian Day.  For
!              Example:
!
!                       Julian Day = 1  for  Nov 25, 0:0:0 4713 BCE
!              modified Julian Day = 1  for  May 24, 0:0:0 1968  CE GMT
!
!              It is called truncated or modified Julian day because an offset
!              of 2440000 needs to be added.
!
!  TIDE_START  Reference time origin for tidal forcing (days). This is the
!              time used when processing input tidal model data. It is needed
!              in routine "set_tides" to compute the correct phase lag with
!              respect ROMS/TOMS initialization time.
!
!  TIME_REF    Reference time (yyyymmdd.f) used to compute relative time:
!              elapsed time interval since reference-time.  The "units"
!              attribute takes the form "time-unit since reference-time".
!              This parameter also provides information about the calendar
!              used:
!
!              If TIME_REF = -2, model time and DSTART are in modified Julian
!              days units.  The "units" attribute is:
!
!                      'time-units since 1968-05-23 00:00:00 GMT'
!
!              If TIME_REF = -1, model time and DSTART are in a calendar
!              with 360 days in every year (30 days each month).  The "units"
!              attribute is:
!
!                      'time-units since 0000-01-01 00:00:00'
!
!              If TIME_REF = 0, model time and DSTART are in a common year
!              calendar with 365.25 days.  The "units" attribute is:
!
!                      'time-units since 0000-01-01 00:00:00'
!
!              If TIME_REF > 0, model time and DSTART are the elapsed time
!              units since specified reference time.  For example,
!              TIME_REF=20020115.5 will yield the following attribute:
!
!                      'time-units since 2002-01-15 12:00:00'
!
!------------------------------------------------------------------------------
! Nudging/relaxation time scales, inverse scales will be computed internally.
!------------------------------------------------------------------------------
!
! When passive/active open boundary conditions are activated, these nudging
! values correspond to the passive (outflow) nudging time scales.
!
!  TNUDG       Nudging time scale (days) for active tracer variables.
!              (1:NAT+NPT,1:Ngrids) values are expected.
!
!  ZNUDG       Nudging time scale (days) for free-surface.
!
!  M2NUDG      Nudging time scale (days) for 2D momentum.
!
!  M3NUDG      Nudging time scale (days) for 3D momentum.
!
!  OBCFAC      Factor between passive (outflow) and active (inflow) open
!              boundary conditions.  The nudging time scales for the
!              active (inflow) conditions are obtained by multiplying
!              the passive values by OBCFAC. If OBCFAC > 1, nudging on
!              inflow is stronger than on outflow (recommended).
!
!------------------------------------------------------------------------------
! Linear equation of State parameters.
!------------------------------------------------------------------------------
!
! Ignoring pressure, the linear equation of state is:
!
!              rho(:,:,:) = R0 - R0 * TCOEF * (t(:,:,:,:,itemp) - T0)
!                              + R0 * SCOEF * (t(:,:,:,:,isalt) - S0)
!
!              Typical values:     R0 = 1027.0  kg/m3               
!                                  T0 = 10.0    Celsius
!                                  S0 = 35.0    PSU
!                               TCOEF = 1.7d-4  1/Celsius
!                               SCOEF = 7.6d-4  1/PSU
!
!  R0          Background density value (Kg/m3) used in Linear Equation of
!              State.
!
!  T0          Background potential temperature (Celsius) constant.
!
!  S0          Background salinity (PSU) constant.
!
!  TCOEF       Thermal expansion coefficient in Linear Equation of State.
!
!  SCOEF       Saline contraction coefficient in Linear Equation of State.
!
!------------------------------------------------------------------------------
! Slipperiness parameter.
!------------------------------------------------------------------------------
!
!  GAMMA2      Slipperiness variable, either 1.0 (free slip) or -1.0 (no slip).
!
!------------------------------------------------------------------------------
!  Adjoint sensitivity parameters.
!------------------------------------------------------------------------------
!
!  DstrS       Starting day for adjoint sensitivity forcing.
!
!  DendS       Ending   day for adjoint sensitivity forcing.
!
!              The adjoint forcing is applied at every time step according to
!              desired state functional stored in the adjoint sensitivity
!              NetCDF file. DstrS must be less or equal to DendS. If both
!              values are zero, their values are reset internally to the full
!              range of the adjoint integration.
!
!  KstrS       Starting vertical level of the 3D adjoint state variables whose
!                sensitivity is required.
!  KendS       Ending   vertical level of the 3D adjoint state variables whose
!                sensitivity is required.
!
!  Lstate      Logical switches (TRUE/FALSE) to specify the adjoint state
!                variables whose sensitivity is required.
!
!                Lstate(isFsur):   Free-surface
!                Lstate(isUbar):   2D U-momentum
!                Lstate(isVbar):   2D V-momentum
!                Lstate(isUvel):   3D U-momentum
!                Lstate(isVvel):   3D V-momentum
!                Lstate(isTvar):   Traces (NT values expected)
!
!------------------------------------------------------------------------------
!  Stochastic optimals parameters.
!------------------------------------------------------------------------------
!
!  SO_decay    Stochastic optimals time decorrelation scale (days) assumed
!                for red noise processes.
!
!  SOstate     Logical switches (TRUE/FALSE) to specify the state surface
!                forcing variable whose stochastic optimals is required.
!
!                SOstate(isustr):  surface u-stress
!                SOstate(isvstr):  surface v-stress
!                SOstate(isTsur):  surface tracer flux (NT values expected)
!
!  SO_sdev     Stochastic optimals surface forcing standard deviation for
!                dimensionalization.
!
!                SO_sdev(isustr):  surface u-stress
!                SO_sdev(isvstr):  surface v-stress
!                SO_sdev(isTsur):  surface tracer flux (NT values expected)
!
!------------------------------------------------------------------------------
! Logical switches (T/F) to activate writing of fields into HISTORY file.
!------------------------------------------------------------------------------
!
!  Hout(idUvel)  Write out 3D U-velocity component.
!  Hout(idVvel)  Write out 3D V-velocity component.
!  Hout(idWvel)  Write out 3D W-velocity component.
!  Hout(idOvel)  Write out 3D omega vertical velocity.
!  Hout(idUbar)  Write out 2D U-velocity component.
!  Hout(idVbar)  Write out 2D V-velocity component.
!  Hout(idFsur)  Write out free-surface.
!
!  Hout(idTvar)  Write out active (NAT) tracers: temperature and salinity.
!
!  Hout(idUsms)  Write out surface U-momentum stress.
!  Hout(idVsms)  Write out surface V-momentum stress.
!  Hout(idUbms)  Write out bottom  U-momentum stress.
!  Hout(idVbms)  Write out bottom  V-momentum stress.
!
!  Hout(idUbrs)  Write out current-induced, U-momentum stress.
!  Hout(idVbrs)  Write out current-induced, V-momentum stress.
!  Hout(idUbws)  Write out wind-induced, bottom U-wave stress.
!  Hout(idVbws)  Write out wind-induced, bottom V-wave stress.
!  Hout(idUbcs)  Write out bottom maximum wave and current U-stress.
!  Hout(idVbcs)  Write out bottom maximum wave and current V-stress.
!
!  Hout(idUbot)  Write out wind-induced, bed wave orbital U-velocity.
!  Hout(idVbot)  Write out wind-induced, bed wave orbital V-velocity.
!  Hout(idUbur)  Write out bottom U-velocity above bed.
!  Hout(idVbvr)  Write out bottom V-velocity above bed.
!
!  Hout(idTsur)  Write out surface net heat and salt flux
!  Hout(idLhea)  Write out latent heat flux.
!  Hout(idShea)  Write out sensible heat flux.
!  Hout(idLrad)  Write out long-wave radiation flux.
!  Hout(idSrad)  Write out short-wave radiation flux.
!  Hout(idevap)  Write out evaporation rate.
!  Hout(idrain)  Write out precipitation rate.
!
!  Hout(idDano)  Write out density anomaly.
!  Hout(idVvis)  Write out vertical viscosity coefficient.
!  Hout(idTdif)  Write out vertical diffusion coefficient of temperature.
!  Hout(idSdif)  Write out vertical diffusion coefficient of salinity.
!  Hout(idHsbl)  Write out depth of oceanic surface boundary layer.
!  Hout(idHbbl)  Write out depth of oceanic bottom boundary layer.
!  Hout(idMtke)  Write out turbulent kinetic energy.
!  Hout(idMtls)  Write out turbulent kinetic energy times length scale.
!
!  Hout(inert)   Write out extra inert passive tracers.
!
!  Hout(idBott)  Write out exposed sediment layer properties, 1:MBOTP.
!
!------------------------------------------------------------------------------
! Generic User parameters.
!------------------------------------------------------------------------------
!
!  NUSER       Number of User parameters to consider (integer).
!  USER        Vector containing user parameters (real array). This array
!                is used with the SANITY_CHECK to test the correctness of
!                the tangent linear adjoint models.  It contains information
!                of the model variable and grid point to perturb:
!
!                INT(user(1)):  tangent state variable to perturb
!                INT(user(2)):  adjoint state variable to perturb
!                               [isFsur=1] free-surface 
!                               [isUbar=2] 2D U-momentum
!                               [isVbar=3] 2D V-momentum
!                               [isUvel=4] 3D U-momentum
!                               [isVvel=5] 3D V-momentum
!                               [isTvar=6] Firt tracer (temperature)
!                               [   ...  ]
!                               [isTvar=?] Last tracer
!
!                INT(user(3)):  I-index of tangent variable to perturb
!                INT(user(4)):  I-index of adjoint variable to perturb
!                INT(user(5)):  J-index of tangent variable to perturb
!                INT(user(6)):  J-index of adjoint variable to perturb
!                INT(user(7)):  K-index of tangent variable to perturb, if 3D
!                INT(user(8)):  K-index of adjoint variable to perturb, if 3D
!
!                Set tangent and adjoint parameters to the same values
!                if perturbing and reporting the same variable.
!
!------------------------------------------------------------------------------
! Input/output NetCDF file names (string with a maximum of eighty characters).
!------------------------------------------------------------------------------
!
!  GRDNAME     Input grid file name.
!  ININAME     Input nonlinear initial conditions file name. It can be a
!                re-start file.
!  IRPNAME     Input representer model initial conditions file name.
!  ITLNAME     Input tangent linear model initial conditions file name.
!  IADNAME     Input adjoint model initial conditions file name.
!  FRCNAME     Input forcing fields file name.
!  CLMNAME     Input climatology fields file name.
!  BRYNAME     Input open boundary data file name.
!  FWDNAME     Input forward solution fields file name.
!  ADSNAME     Input adjoint sensitivity functional file name.
!
!  GSTNAME     Output GST analysis re-start file name.
!  RSTNAME     Output re-start file name.
!  HISNAME     Output history file name.
!  TLFNAME     Output impulse forcing for tangent linear (TLM and RPM) models.
!  TLMNAME     Output tangent linear file name.
!  ADJNAME     Output adjoint file name.
!  AVGNAME     Output averages file name.
!  DIANAME     Output diagnostics file name.
!  STANAME     Output stations file name.
!  FLTNAME     Output floats file name.
!
!------------------------------------------------------------------------------
! Input ASCII parameters file names.
!------------------------------------------------------------------------------
!
!  APARNAM     Input assimilation parameters file name.
!  SPOSNAM     Input stations positions file name.
!  FPOSNAM     Input initial drifters positions file name.
!  BPARNAM     Input biological parameters file name.
!  SPARNAM     Input sediment transport parameters file name.
!  USRNAME     USER's input generic file name.
!






!
!  *************** COUPLING ************
!
!
! Logical switch to report verbose information about import/export field
! ranges.

        Lreport = T

! Number of models to couple.

        Nmodels = 2

! Coupled models order label used to process information arrays, [1:Nmodels]
! string values are expected. The order is arbitrary, the indices below are
! ordered from bottom to top grids.
!
!     OrderLabel = ocean \
!                  waves \
!                  atmos \
!                  cice

     OrderLabel = ocean \
                  cice

! Number of parallel threads assigned to each model in the coupled system,
! [1:Nmodels] KEYWORD entries are expected with the order label (OrderLabel)
! in parenthesis. The sum of all entries must be equal to the total number
! of processors.

Nthreads(ocean) = NUMROMSCORES
Nthreads(cice) = NUMCICECORES

! Time interval (seconds) between coupling of models, [1:Nmodels] real
! values are expected corresponding to the entries of a lower triangular
! matrix Aij for i>j.  For example, for three model components ordered
! as ocean, waves, and atmos, the time interval is read as:
!
!      Aij     1      2     3
!      i\j   ocean  waves atmos
!  1  ocean    -      -     -          v(1): ocean-waves coupling interval
!  2  waves   v(1)    -     -          v(2): ocean-atmos coupling interval
!  3  atmos   v(2)   v(3)   -          v(3): waves-atmos coupling interval
!
!  TimeInterval = v(1) v(2) v(3)

!   TimeInterval = 60.0d0 10.0d0  10.0d0

TimeInterval = COUPLINGTIMEI2O

! Coupled model standard input file name, [1:Nmodels] KEYWORD entries are
! expected with the label code in parenthesis.

 INPname(ocean) = ROMSINFILE
 INPname(cice)  = CICEINFILE

! Coupled models variables information file name.
! This file gets copied to the bin dir by the build script

        CPLname = coupling.dat

! Export/Import fields: Use the following string codes to set the fields
!                       to export/import for each coupled model.
!
!   Field   Export    Import
!
!   NONE    -         -                 No field to import or export
!   Pair    atmos     ocean             surface air pressure
!   Tair    atmos     ocean             surface air temperature
!   Hair    atmos     ocean             surface air relative humidity
!   cloud   atmos     ocean             cloud fraction
!   SWrad   atmos     ocean             shortwave radiation flux
!   LWrad   atmos     ocean             longwave radiation flux
!   rain    atmos     ocean             rain fall rate
!   Uwind   atmos     ocean, waves      surface U-wind component
!   Vwind   atmos     ocean, waves      surface V-wind component
!   heat    atmos     ocean             surface net heat flux
!   Ustr    atmos     ocean             surface U-momentum stress
!   Vstr    atmos     ocean             surface V-momentum stress
!   SST     ocean     atmos             sea surface temperature
!   bath    ocean     waves             bathymetry
!   SSH     ocean     waves             free-surface
!   Ubar    ocean     waves             vertically integrated U-momentum
!   Vbar    ocean     waves             vertically integrated V-momentum
!   ZO      ocean     waves             bottom roughness
!   Wdir    waves     ocean             wave direction
!   Wamp    waves     ocean             significant wave height
!   Wlen    waves     ocean             average wave length
!   Wptop   waves     ocean             surface wave relative peak period
!   Wpbot   waves     ocean             bottom wave period
!   Wdiss   waves     ocean             wave energy dissipation
!   Wbrk    waves     ocean             percent wave breaking
!   Wubot   waves     ocean             wave bottom orbital velocity
!
! Export fields per model, [1:Nexport(...)] string values are expected per
! coupled model. The string inside parenthesis must be the same as the one
! given in "OrderLabel". If there is no field to export, set
!
!      Nexport(...) = 0
!       Export(...) = NONE

 Nexport(ocean) = 6
 Nexport(cice)  = 7

  Export(ocean) = SST  \
                  SSS  \
                  FRZMLT \
                  u  \
                  v  \
                  SSH

!  Export(ocean) = SST   \
!                  bath  \
!                  SSH   \
!                  Ubar  \
!                  Vbar

!  Export(waves) = Wdir  \
!                  Wamp  \
!                  Wlen  \
!                  Wptop \
!                  Wpbot
!
!  Export(atmos) = Pair  \
!                  Tair  \
!                  Hair  \
!                  cloud \
!                  SWrad \
!                  LWrad \
!                  rain  \
!                  Uwind \
!                 Vwind

  Export(cice) =  AICE  \
                  freshAI \
                  fsaltAI
                  fhocnAI \
                  fswthruAI \
                  strocnx \
                  strocny


! Import fields per model, [1:Nimport(...)] string values are expected per
! coupled model. If there is no field to import, set
!
!      Nimport(...) = 0
!       Import(...) = NONE

 Nimport(ocean) = 7
 Nimport(cice)  = 6

  Import(ocean) = AICE \
                  freshAI \
                  fsaltAI
                  fhocnAI \
                  fswthruAI \
                  strocnx \
                  strocny


!  Import(waves) = Uwind \
!                  Vwind \
!                  bath  \
!                  SSH   \
!                  Ubar  \
!                  Vbar
!
!  Import(atmos) = SST

  Import(cice) = SST  \
                 SSS  \
                 FRZMLT \
                 u    \
                 v    \
                 SSH
  

!
!  GLOSSARY:
!  =========
!
!------------------------------------------------------------------------------
! Coupled model parameters.
!------------------------------------------------------------------------------
!
! Lreport       Logical switch (T/F) to report verbose information about
!                 import/export field ranges.
!
! Nmodels       Number of models to couple.
!
! OrderLabel    Coupled models label code, [1:Nmodels] string values are
!                 expected. Enter one string per line and use the continuation
!                 backlash for each entry, except last. The order of the
!                 strings determines how information arrays are processed
!                 and DO loops executed. Currently, the following labels
!                 and associated indices are used:
!
!                    ocean =>  Iocean           Ocean model label
!                    waves =>  Iwaves           Wave model label
!                    atmos =>  Iatmos           Atmosphere model label
!
!                 These labels and indices are defined in "mod_coupler.F"
!                 and processed in "inp_par.F" (routine read_CouplePar).
!
!                 Use the same label code in  other KEYWORD entries set
!                 in this input file. It is highly recommended to use
!                 "ocean" first since all coupled models use ROMS framework
!                 to build the program driver.  This allows ROMS to own
!                 the master thread (node 0 in MPI).
!
! Nthreads(...) Number of parallel threads assigned to each model in the
!                 coupled system, [1:Nmodels] KEYWORD entries are expected
!                 with label code in parenthesis:
!
!                 Nthreads(ocean) = ?           Ocean model
!                 Nthreads(waves) = ?           Wave model
!                 Nthreads(atmos) = ?           Atmosphere model
!                 ...
!
!                 The sum of all entries must be equal to the total number
!                 of processors.
!
! TimeInterval  Time interval (seconds) between coupling of models,
!                 [1:Nmodels] real values are expected corresponding to
!                 the entries of a lower triangular matrix Aij for i>j.
!                 For example, for three model components ordered
!                 as ocean, waves, and atmos, the time interval is
!                 assigned as follows:
!
!                     Aij     1      2     3
!                     i\j   ocean  waves atmos  ...
!                 1  ocean    -      -     -
!                 2  waves   v(1)    -     -
!                 3  atmos   v(2)   v(3)   -
!                     ...
!
!                 where:
!
!                   v(1): ocean-waves coupling interval
!                   v(2): ocean-atmos coupling interval
!                   v(3): waves-atmos coupling interval
!                   ...
!
!                 This matrix is read in "inp_par.F" using the following
!                 statements:
!
!                 ic=0
!                 DO j=1,Nmodels
!                   DO i=1,Nmodels
!                     IF (i.gt.j) THEN
!                       ic=ic+1
!                       TimeInterval(i,j)=v(ic)
!                       TimeInterval(j,i)=v(ic)
!                     END IF
!                   END DO
!                 END DO
!
!------------------------------------------------------------------------------
! Coupled models standard input file names.
!------------------------------------------------------------------------------
!
! INPname(...)  Coupled model standard input file names, [1:Nmodels] KEYWORD
!                 entries are expected with the label code in parenthesis:
!
!                 INPname(ocean) = ?            Ocean model
!                 INPname(waves) = ?            Wave model
!                 INPname(atmos) = ?            Atmosphere model
!
! CPL_name      Coupled models variables information file name.
!
!------------------------------------------------------------------------------
! Export/Import fields to process.
!------------------------------------------------------------------------------
!
! Export/Import fields names (abbreviated string codes). Currently, the
! following fields below are processed. However, the list can be expanded
! easly.
!
!               NONE      No import or export field
!               Pair      surface air pressure
!               Tair      surface air temperature
!               Hair      surface air relative humidity
!               cloud     cloud fraction
!               SWrad     shortwave radiation flux
!               LWrad     longwave radiation flux
!               rain      rain fall rate
!               Uwind     surface U-wind component
!               Vwind     surface V-wind component
!               heat      surface net heat flux
!               Ustr      surface U-momentum stress
!               Vstr      surface V-momentum stress
!               SST       sea surface temperature
!               bath      bathymetry
!               SSH       free-surface
!               Ubar      vertically integrated U-momentum
!               Vbar      vertically integrated V-momentum
!               ZO        bottom roughness
!               Wdir      wave direction
!               Wamp      significant wave height
!               Wlen      average wave length
!               Wptop     surface wave relative peak period
!               Wpbot     bottom wave period
!               Wdiss     wave energy dissipation
!               Wbrk      percent wave breaking
!               Wubot     wave bottom orbital velocity
!
!  Nexport(...) Number of export fields per model, [1:Nmodels] KEYWORD
!                 entries are expected with the label code in parenthesis.
!                 Set to zero if no fields to export by a particular model.
!
!                 Nexport(ocean) = ?            Ocean model
!                 Nexport(waves) = ?            Wave model
!                 Nexport(atmos) = ?            Atmosphere model
!
!  Export(...)  Export fields codes per model, Nexport(...) string codes
!                 are expected. If Nexport(...) = 0, set Export = NONE.
!
!  Nimport(...) Number of import fields per model, [1:Nmodels] KEYWORD
!                 entries are expected with the label code in parenthesis.
!                 Set to zero if no fields to import by a particular model.
!
!                 Nimport(ocean) = ?            Ocean model
!                 Nimport(waves) = ?            Wave model
!                 Nimport(atmos) = ?            Atmosphere model
!
!  Import(...)  Import fields codes per model, Nimport(...) string codes
!                 are expected. If Nimport(...) = 0, set Import = NONE.
!




<|MERGE_RESOLUTION|>--- conflicted
+++ resolved
@@ -248,15 +248,9 @@
 
 ! Vertical S-coordinates parameters, [1:Ngrids].
 
-<<<<<<< HEAD
-     THETA_S == TH_Sd0                      ! 0 < THETA_S < 20
-     THETA_B == TH_Bd0                      ! 0 < THETA_B < 1
-      TCLINE == T_CLINEd0                     ! m
-=======
      THETA_S == GRDTHETAS                      ! 0 < THETA_S < 20
      THETA_B == GRDTHETAB                      ! 0 < THETA_B < 1
       TCLINE == GRDTCLINE                     ! m
->>>>>>> 116e12b5
 
 ! Mean Density and Brunt-Vaisala frequency.
 
