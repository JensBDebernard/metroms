from GlobalParams import *
from Constants import *
from Utils import *
import sys
from datetime import datetime, timedelta
import netCDF4

class Params(object):
    RUNPATH=None
    KEYWORDFILE=None
    ROMSINFILE=None
    FELT_CLMFILE=None
    KEYWORDLIST=None
    XCPU=None
    YCPU=None
    TSTEPS=None
    NRREC=None
    
    def __init__(self,app,xcpu,ycpu,start_date,end_date,nrrec=-1,cicecpu=0,restart=False):
        self.KEYWORDFILE=GlobalParams.COMMONORIGPATH+"/roms_keyword.in"
        #self.CICEKEYWORDFILE=GlobalParams.COMMONPATH + "/../../../tmproms/cice/rundir/ice_in_keyword"
        #self.CICEKEYWORDFILE=GlobalParams.COMMONPATH + "/cice_input_grids/a20/ice_in.cice5.1.2"
        #self.ROMSINFILE=GlobalParams.RUNDIR+"/roms.in"
        self.XCPU=xcpu
        self.YCPU=ycpu
        self.CICECPU=cicecpu
        self.FCLEN=(end_date-start_date).total_seconds()
        self.NRREC=nrrec
        self.TIMEREF=datetime(1970,01,01,00)
        self.RESTART=restart
        if app=='arctic-20km':
            ########################################################################
            # Name of roms.in keyword-file:
            ########################################################################
            self.RUNPATH=GlobalParams.RUNDIR+"/arctic-20km"
            self.ROMSINFILE=self.RUNPATH+"/roms.in"
            #self.CICEKEYWORDFILE=self.RUNPATH + "/ice_in_keyword"
            #self.CICEINFILE=GlobalParams.CICERUNDIR + "/ice_in"
            self.CICERUNDIR=self.RUNPATH+'/cice/rundir'
            self.CICEINFILE=self.RUNPATH + "/ice_in"
            self.CICEKEYWORDFILE=self.CICERUNDIR + "/ice_in"
            self.FELT_CLMFILE=self.RUNPATH+"/FOAM.felt"
            self.DELTAT=1200 
            self.CICEDELTAT=3600.0
            self.COUPLINGTIME_I2O=3600.0
            #self.ROMSINIFILE=self.RUNPATH+"/"+INIFILE
            # Find restart-time of CICE:
            cice_start_step = (start_date-datetime(start_date.year,01,01,00)).total_seconds()/self.CICEDELTAT
            if restart == True:
                f = open(self.CICERUNDIR+'/restart/ice.restart_file', 'r')
                cice_restartfile = f.readline().strip()
                cice_rst_time = netCDF4.Dataset(cice_restartfile).istep1
                #cice_rst_day = netCDF4.Dataset(cice_restartfile).mday
                cicerst_truefalse = ".true."
            else:
                cice_rst_time = cice_start_step
                #cice_rst_day = start_date.day
                cicerst_truefalse = ".false."
            ########################################################################
            # List of keywords:
            ########################################################################
            self.KEYWORDLIST=[
            ['APPTITLE',"ROMS 3.6 - Arctic-20km - Coupled ROMS-CICE"],
            ['MYAPPCPPNAME',"ARCTIC20KM"],
            ['VARFILE',GlobalParams.COMMONPATH+"/include/varinfo.dat"],
            ['XPOINTS',"320"],  #Could read from grd-file?
            ['YPOINTS',"240"],  #Could read from grd-file?
            ['NLEVELS',"35"],  #Could read from grd-file?
            ['GRDTHETAS',"6.0d0"],
            ['GRDTHETAB',"0.1d0"],
<<<<<<< HEAD
            ['GRDTCLINE',"100.0d0"],            
            ['_TNU2_',"2*1.0d2"],
            ['_TNU4_',"1.6d8"],
            ['_VISC2_',"1.0d2"],
            ['_VISC4_',"1.6d8"],
=======
            ['GRDTCLINE',"100.0d0"],#
>>>>>>> 71934423
            ['XCPU',str(self.XCPU)],
            ['YCPU',str(self.YCPU)],
            ['TSTEPS',str(self.FCLEN/self.DELTAT)],
            ['DELTAT',str(self.DELTAT)],
            ['RATIO',"20"], #['RATIO',"30"],
            ['IRESTART',str(self.NRREC)],
            ['RSTSTEP',str(30*24*3600/int(self.DELTAT))],
<<<<<<< HEAD
            ['STASTEP',str(1*3600/int(self.DELTAT))],
            ['INFOSTEP',str(1*3600/int(self.DELTAT))],
            ['HISSTEPP',str(30*24*3600/int(self.DELTAT))],
            ['DEFHISSTEP',str(360*24*3600/int(self.DELTAT))],  #if 0; all output in one his-file
            ['AVGSTEPP',str(30*24*3600/int(self.DELTAT))],
            ['STARTAVG',"0"],
            ['DEFAVGSTEP',str(360*24*3600/int(self.DELTAT))],  #if 0; all output in one avg-file
=======
            ['STASTEP',str(24*3600/int(self.DELTAT))],
            ['INFOSTEP',str(1*3600/int(self.DELTAT))],
            ['HISSTEPP',str(1*3600/int(self.DELTAT))],
            ['DEFHISSTEP',str(30*24*3600/int(self.DELTAT))],  #if 0; all output in one his-file
            ['AVGSTEPP',str(1*24*3600/int(self.DELTAT))],
            ['STARTAVG',"1"],
            ['DEFAVGSTEP',str(30*24*3600/int(self.DELTAT))],  #if 0; all output in one avg-file
>>>>>>> 71934423
            ['STARTTIME',str((start_date-self.TIMEREF).total_seconds()/86400)],
            ['TIDEREF',str((start_date-self.TIMEREF).total_seconds()/86400)],
            ['TIMEREF',self.TIMEREF.strftime("%Y%m%d.00")],
            ['V_TRANS',"2"],
            ['V_STRETCH',"2"],
<<<<<<< HEAD
            ['_TNUDG_',"15.0d0 15.0d0"],
            ['OBCFAKTOR',"1.0"],
            ['NUDGZONEWIDTH',"10"],
            ['GRDFILE',GlobalParams.COMMONPATH+"/grid/A20_grd_openBering_test1.nc"],
=======
            ['OBCFAKTOR',"120.0"],
            ['NUDGZONEWIDTH',"15"],
            ['GRDFILE',GlobalParams.COMMONPATH+"/grid/A20_grd_openBering.nc"],
>>>>>>> 71934423
            ['RUNDIR',self.RUNPATH],
            ['_CLMNAME_',self.RUNPATH+"/ocean_1993_clm.nc | \n"+self.RUNPATH+"/ocean_1994_clm.nc | \n"+self.RUNPATH+"/ocean_1995_clm.nc | \n"+self.RUNPATH+"/ocean_1996_clm.nc | \n"+self.RUNPATH+"/ocean_1997_clm.nc"],
            ['_BRYNAME_',self.RUNPATH+"/ocean_1993_bry.nc | \n"+self.RUNPATH+"/ocean_1994_bry.nc | \n"+self.RUNPATH+"/ocean_1995_bry.nc | \n"+self.RUNPATH+"/ocean_1996_bry.nc | \n"+self.RUNPATH+"/ocean_1997_bry.nc"],
            ['TIDEDIR',self.RUNPATH],
            ['ATMDIR',self.RUNPATH+"/AN_1993_unlim.nc | \n"+self.RUNPATH+"/AN_1994_unlim.nc | \n"+self.RUNPATH+"/AN_1995_unlim.nc | \n" +self.RUNPATH+"/AN_1996_unlim.nc | \n" +self.RUNPATH+"/AN_1997_unlim.nc \ \n"+self.RUNPATH+"/FC_1993_unlim.nc | \n"+self.RUNPATH+"/FC_1994_unlim.nc | \n"+self.RUNPATH+"/FC_1995_unlim.nc | \n"+self.RUNPATH+"/FC_1996_unlim.nc | \n"+self.RUNPATH+"/FC_1997_unlim.nc"],
            ['RIVERFILE',GlobalParams.COMMONPATH+"/rivers/newA20_rivers_mitya.nc"],
            ['FORCEFILES',"4"], # The files should be specified here as well
            #['ROMS/External/coupling.dat', self.RUNPATH + "/coupling.dat"],
            ['COUPLINGTIMEI2O',str(self.COUPLINGTIME_I2O)],
            ['ROMSINFILE', self.ROMSINFILE ],
            ['CICEINFILE', self.CICEINFILE ],
            ['NUMROMSCORES',str(int(self.XCPU)*int(self.YCPU))],
            ['NUMCICECORES',str(int(self.CICECPU))]
            ]
            ########################################################################
            # List of CICE keywords:
            ########################################################################
            #if (cice_rst_day == start_date.day):
            # if (restart == True):
            #     cicerst_truefalse = ".true."
            # else:
            #     cicerst_truefalse = ".false."
            self.CICEKEYWORDLIST=[
            ['CICEYEARSTART',start_date.strftime("%Y")],
            ['CICESTARTSTEP',str(int(cice_start_step))],  #number of hours after 00:00 Jan 1st
            ['CICEDELTAT',str(self.CICEDELTAT)],
            ['CICENPT',str(int((self.FCLEN/self.CICEDELTAT)-(cice_rst_time - cice_start_step)))],   # minus diff restart og start_date
            ['CICERUNTYPE',"'continue'"],
            ['CICEIC',"'default'"],
            ['CICEREST',".true."],
            ['CICERSTTIME',cicerst_truefalse],
            #['<cicedir>',GlobalParams.COMMONPATH + "/../../../tmproms/cice"]
            ]
            ########################################################################
            ########################################################################
        elif app=='arctic-4km':
            ########################################################################
            # Name of roms.in keyword-file:
            ########################################################################
            self.RUNPATH=GlobalParams.RUNDIR+"/arctic-4km"
            self.ROMSINFILE=self.RUNPATH+"/roms.in"
            self.CICERUNDIR=self.RUNPATH+'/cice/rundir'
            self.CICEINFILE=self.RUNPATH + "/ice_in"
            self.CICEKEYWORDFILE=self.CICERUNDIR + "/ice_in"
            self.FELT_CLMFILE=self.RUNPATH+"/FOAM.felt"
            self.DELTAT=60 
            self.CICEDELTAT=600
            self.COUPLINGTIME_I2O=600
            # Find restart-time of CICE:
            cice_start_step = (start_date-datetime(start_date.year,01,01,00)).total_seconds()/self.CICEDELTAT
            if restart == True:
                f = open(self.CICERUNDIR+'/restart/ice.restart_file', 'r')
                cice_restartfile = f.readline().strip()
                cice_rst_time = netCDF4.Dataset(cice_restartfile).istep1
                cicerst_truefalse = ".true."
            else:
                cice_rst_time = cice_start_step
                cicerst_truefalse = ".false."
            ########################################################################
            # List of keywords:
            ########################################################################
            self.KEYWORDLIST=[
            ['APPTITLE',"ROMS 3.6 - Arctic-4km - Coupled ROMS-CICE"],
            ['MYAPPCPPNAME',"ARCTIC4KM"],
            ['VARFILE',GlobalParams.COMMONPATH+"/include/varinfo.dat"],
            ['XPOINTS',"1600"],  #Could read from grd-file?
            ['YPOINTS',"1200"],  #Could read from grd-file?
            ['NLEVELS',"35"],  #Could read from grd-file?
            ['GRDTHETAS',"6.0d0"],
            ['GRDTHETAB',"0.1d0"],
<<<<<<< HEAD
            ['GRDTCLINE',"100.0d0"],            
            ['_TNU2_',"2*1.0d2"],
            ['_TNU4_',"1.6d8"],
            ['_VISC2_',"1.0d2"],
            ['_VISC4_',"1.6d8"],
=======
            ['GRDTCLINE',"100.0d0"],
>>>>>>> 71934423
            ['XCPU',str(self.XCPU)],
            ['YCPU',str(self.YCPU)],
            ['TSTEPS',str(self.FCLEN/self.DELTAT)],
            ['DELTAT',str(self.DELTAT)],
            ['RATIO',str(self.DELTAT)], #['RATIO',"30"],
            ['IRESTART',str(self.NRREC)],
            ['RSTSTEP',str(7*24*3600/int(self.DELTAT))],
            ['STASTEP',str(120*3600/int(self.DELTAT))],
            #['INFOSTEP',str(1)],
            ['INFOSTEP',str(1*3600/int(self.DELTAT))],
            #['HISSTEPP',str(1)],
            ['HISSTEPP',str(1*3600/int(self.DELTAT))],
            ['DEFHISSTEP',str(720*3600/int(self.DELTAT))],  #if 0; all output in one his-file
            ['AVGSTEPP',str(24*3600/int(self.DELTAT))],
            ['STARTAVG',"0"],
            ['DEFAVGSTEP',str(720*3600/int(self.DELTAT))],  #if 0; all output in one avg-file
            ['STARTTIME',str((start_date-self.TIMEREF).total_seconds()/86400)],
            ['TIDEREF',str((start_date-self.TIMEREF).total_seconds()/86400)],
            ['TIMEREF',self.TIMEREF.strftime("%Y%m%d.00")],
            ['V_TRANS',"2"],
<<<<<<< HEAD
            ['V_STRETCH',"1"],
            ['_TNUDG_',"15.0d0 15.0d0"],
=======
            ['V_STRETCH',"2"],
>>>>>>> 71934423
            ['OBCFAKTOR',"1.0"],
            ['NUDGZONEWIDTH',"15"],
            ['GRDFILE',GlobalParams.COMMONPATH+"/grid/arctic4km_grd.nc"],
            ['RUNDIR',self.RUNPATH],
            ['TIDEDIR',self.RUNPATH],
            ['ATMDIR',self.RUNPATH+"/AN_1997_unlim.nc \ "+self.RUNPATH+"/FC_1997_unlim.nc"],
            ['RIVERFILE',GlobalParams.COMMONPATH+"/rivers/newA4_rivers_mitya.nc"],
            ['FORCEFILES',"4"], # The files should be specified here as well
            ['COUPLINGTIMEI2O',str(self.COUPLINGTIME_I2O)],
            ['ROMSINFILE', self.ROMSINFILE ],
            ['CICEINFILE', self.CICEINFILE ],
            ['NUMROMSCORES',str(int(self.XCPU)*int(self.YCPU))],
            ['NUMCICECORES',str(int(self.CICECPU))]
            ]
            ########################################################################
            # List of CICE keywords:
            ########################################################################
            self.CICEKEYWORDLIST=[
            ['CICEYEARSTART',start_date.strftime("%Y")],
            ['CICESTARTSTEP',str(int(cice_start_step))],  #number of hours after 00:00 Jan 1st
            ['CICEDELTAT',str(self.CICEDELTAT)],
            ['CICENPT',str(int((self.FCLEN/self.CICEDELTAT)-(cice_rst_time - cice_start_step)))],   # minus diff restart og start_date
            ['CICERUNTYPE',"'continue'"],
            ['CICEIC',"'default'"],
            ['CICEREST',".true."],
            ['CICERSTTIME',cicerst_truefalse],
            ]
            ########################################################################
            ########################################################################
        elif app=='n4_2dss':
            ########################################################################
            # Name of roms.in keyword-file:
            ########################################################################
            self.RUNPATH=GlobalParams.RUNDIR+"/nordic-4km2d-stormsurge"
            self.FELT_CLMFILE=None
            self.DELTAT=10
            #self.ROMSINIFILE=self.RUNPATH+"/"+INIFILE
            ########################################################################
            # List of keywords:
            ########################################################################
            self.KEYWORDLIST=[
            ['APPTITLE',"ROMS 3.6 - Nordic-4km 2D stormsurge"],
            ['MYAPPCPPNAME',"NORDIC42DSURGE"],
            ['VARFILE',GlobalParams.COMMONPATH+"/include/varinfo.dat"],
            ['XPOINTS',"1022"],  #Could read from grd-file?
            ['YPOINTS',"578"],  #Could read from grd-file?
            ['NLEVELS',"35"],  #Could read from grd-file?
            ['XCPU',str(self.XCPU)],
            ['YCPU',str(self.YCPU)],
            ['TSTEPS',str(self.FCLEN)],
            ['DELTAT',str(self.DELTAT)],
            ['RATIO',"1"],
            ['IRESTART',str(self.IRESTART)],
            ['RSTSTEP',str(24*3600/int(self.DELTAT))],
            ['STASTEP',str(1*3600/int(self.DELTAT))],
            ['INFOSTEP',str(1*3600/int(self.DELTAT))],
            ['HISSTEPP',str(1*3600/int(self.DELTAT))],
            ['DEFHISSTEP',"0"],     #if 0; all output in one his-file
            ['AVGSTEPP',str(24*3600/int(self.DELTAT))],
            ['STARTAVG',"0"],
            ['DEFAVGSTEP',"0"],     #if 0; all output in one avg-file
            ['STARTTIME',str((start_date-self.TIMEREF).total_seconds()/86400)], #Must be read from restartfile
            ['TIDEREF',str((start_date-self.TIMEREF).total_seconds()/86400)], #Hardcoded, but not really used in 2D stormsurge
            ['TIMEREF',self.TIMEREF.strftime("%Y%m%d.00")],
            ['_TNUDG_',"15.0d0 15.0d0"],
            ['OBCFAKTOR',"1"],
            ['NUDGZONEWIDTH',"15"],
            ['GRDFILE',GlobalParams.COMMONPATH+"/grid/nordic-4km_grd.nc"],
            ['RUNDIR',self.RUNPATH],
            ['TIDEDIR',self.RUNPATH],
            ['ATMDIR',self.RUNPATH+"/AN_1997_unlim.nc \ "+self.RUNPATH+"/FC_1997_unlim.nc"],
            ['RIVERFILE',"."],
            ['FORCEFILES',"1"],
            ['ROMS/External/coupling.dat', GlobalParams.COMMONPATH + "/../../../tmproms/roms_src/ROMS/External/coupling.dat"],
            ['ROMSINFILE', self.ROMSINFILE ],
            ['CICEINFILE', GlobalParams.COMMONPATH + "/../../../tmproms/cice/rundir/ice_in" ],
            ['NUMROMSCORES',str(int(self.XCPU)*int(self.YCPU))],
            ['NUMCICECORES',str(int(self.CICECPU))]
            ]
            ########################################################################
            ########################################################################
        elif app=='arctic-20km_nordic':
            ########################################################################
            # Name of roms.in keyword-file:
            ########################################################################
            self.RUNPATH=GlobalParams.RUNDIR+"/arctic-20km_nordic"
            self.ROMSINFILE=self.RUNPATH+"/roms.in"
            #self.CICEKEYWORDFILE=self.RUNPATH + "/ice_in_keyword"
            #self.CICEINFILE=GlobalParams.CICERUNDIR + "/ice_in"
            self.CICERUNDIR=self.RUNPATH+'/cice/rundir'
            self.CICEINFILE=self.RUNPATH + "/ice_in"
            self.CICEKEYWORDFILE=self.CICERUNDIR + "/ice_in"
            self.DELTAT=1200 
            self.CICEDELTAT=3600.0
            self.COUPLINGTIME_I2O=3600.0
            #self.ROMSINIFILE=self.RUNPATH+"/"+INIFILE
            # Find restart-time of CICE:
            cice_start_step = (start_date-datetime(start_date.year,01,01)).total_seconds()/self.CICEDELTAT
            if restart == True:
                f = open(self.CICERUNDIR+'/restart/ice.restart_file', 'r')
                cice_restartfile = f.readline().strip()
                cice_rst_time = netCDF4.Dataset(cice_restartfile).istep1
                #cice_rst_day = netCDF4.Dataset(cice_restartfile).mday
                cicerst_truefalse = ".true."
            else:
                cice_rst_time = cice_start_step
                #cice_rst_day = start_date.day
                cicerst_truefalse = ".false."
            ########################################################################
            # List of keywords:
            ########################################################################
            self.KEYWORDLIST=[
            ['APPTITLE',"ROMS 3.6 - Arctic-20km - Coupled ROMS-CICE"],
            ['MYAPPCPPNAME',"ARCTIC20KM"],
            ['VARFILE',GlobalParams.COMMONPATH+"/include/varinfo.dat"],
            ['XPOINTS',"171"],  #Could read from grd-file?
            ['YPOINTS',"141"],  #Could read from grd-file?
            ['NLEVELS',"35"],  #Could read from grd-file?
            ['GRDTHETAS',"6.0d0"],
            ['GRDTHETAB',"0.1d0"],
            ['GRDTCLINE',"100.0d0"],            
            ['_TNU2_',"2*1.0d3"],
            ['_TNU4_',"1.6d8"],
            ['_VISC2_',"1.0d2"],
            ['_VISC4_',"1.6d8"],
            ['XCPU',str(self.XCPU)],
            ['YCPU',str(self.YCPU)],
            ['TSTEPS',str(self.FCLEN/self.DELTAT)],
            ['DELTAT',str(self.DELTAT)],
            ['RATIO',"20"], #['RATIO',"30"],
            ['IRESTART',str(self.NRREC)],
            ['RSTSTEP',str(30*24*3600/int(self.DELTAT))],
            ['STASTEP',str(1*3600/int(self.DELTAT))],
            ['INFOSTEP',str(1*3600/int(self.DELTAT))],
            ['HISSTEPP',str(30*24*3600/int(self.DELTAT))],
            ['DEFHISSTEP',str(360*24*3600/int(self.DELTAT))],  #if 0; all output in one his-file
            ['AVGSTEPP',str(30*24*3600/int(self.DELTAT))],
            ['STARTAVG',"0"],
            ['DEFAVGSTEP',str(360*24*3600/int(self.DELTAT))],  #if 0; all output in one avg-file
            ['STARTTIME',str((start_date-self.TIMEREF).total_seconds()/86400)],
            ['TIDEREF',str((start_date-self.TIMEREF).total_seconds()/86400)],
            ['TIMEREF',self.TIMEREF.strftime("%Y%m%d.00")],
            ['V_TRANS',"2"],
            ['V_STRETCH',"2"],
            ['_TNUDG_',"15.0d0 15.0d0"],
            ['OBCFAKTOR',"120.0"],
            ['NUDGZONEWIDTH',"50"],
            ['GRDFILE',GlobalParams.COMMONPATH+"/grid/A20_grd_NordicSeas.nc"],
            ['RUNDIR',self.RUNPATH],
            ['_CLMNAME_',self.RUNPATH+"/ocean_1993_clm.nc | \n"+self.RUNPATH+"/ocean_1994_clm.nc | \n"+self.RUNPATH+"/ocean_1995_clm.nc | \n"+self.RUNPATH+"/ocean_1996_clm.nc | \n"+self.RUNPATH+"/ocean_1997_clm.nc"],
            ['_BRYNAME_',self.RUNPATH+"/ocean_1993_bry.nc | \n"+self.RUNPATH+"/ocean_1994_bry.nc | \n"+self.RUNPATH+"/ocean_1995_bry.nc | \n"+self.RUNPATH+"/ocean_1996_bry.nc | \n"+self.RUNPATH+"/ocean_1997_bry.nc"],
            ['TIDEDIR',self.RUNPATH],
            ['ATMDIR',self.RUNPATH+"/AN_1993_unlim.nc | \n"+self.RUNPATH+"/AN_1994_unlim.nc | \n"+self.RUNPATH+"/AN_1995_unlim.nc | \n" +self.RUNPATH+"/AN_1996_unlim.nc | \n" +self.RUNPATH+"/AN_1997_unlim.nc \ \n"+self.RUNPATH+"/FC_1993_unlim.nc | \n"+self.RUNPATH+"/FC_1994_unlim.nc | \n"+self.RUNPATH+"/FC_1995_unlim.nc | \n"+self.RUNPATH+"/FC_1996_unlim.nc | \n"+self.RUNPATH+"/FC_1997_unlim.nc"],
            ['RIVERFILE',GlobalParams.COMMONPATH+"/rivers/newA20_rivers_mitya.nc"],
            ['FORCEFILES',"4"], # The files should be specified here as well
            #['ROMS/External/coupling.dat', self.RUNPATH + "/coupling.dat"],
            ['COUPLINGTIMEI2O',str(self.COUPLINGTIME_I2O)],
            ['ROMSINFILE', self.ROMSINFILE ],
            ['CICEINFILE', self.CICEINFILE ],
            ['NUMROMSCORES',str(int(self.XCPU)*int(self.YCPU))],
            ['NUMCICECORES',str(int(self.CICECPU))]
            ]
            ########################################################################
            # List of CICE keywords:
            ########################################################################
            #if (cice_rst_day == start_date.day):
            # if (restart == True):
            #     cicerst_truefalse = ".true."
            # else:
            #     cicerst_truefalse = ".false."
            self.CICEKEYWORDLIST=[
            ['CICEYEARSTART',start_date.strftime("%Y")],
            ['CICESTARTSTEP',str(int(cice_start_step))],  #number of hours after 00:00 Jan 1st
            ['CICEDELTAT',str(self.CICEDELTAT)],
            ['CICENPT',str(int((self.FCLEN/self.CICEDELTAT)-(cice_rst_time - cice_start_step)))],   # minus diff restart og start_date
            ['CICERUNTYPE',"'continue'"],
            ['CICEIC',"'default'"],
            ['CICEREST',".true."],
            ['CICERSTTIME',cicerst_truefalse],
            #['<cicedir>',GlobalParams.COMMONPATH + "/../../../tmproms/cice"]
            ]
            ########################################################################
            ########################################################################
        else:
            print 'Unknown application, will exit now'
            sys.exit()


#     def set_run_params(self,xcpu,ycpu,tsteps,irestart):
#         for keyvalue in self.KEYWORDLIST:
#             if keyvalue[0]=='TSTEPS':
#                 keyvalue[1]=str(tsteps)
#             if keyvalue[0]=='IRESTART':
#                 keyvalue[1]=str(irestart)
#             if keyvalue[0]=='STARTTIME':
#                 keyvalue[1]=read_time_from_nc(INIFILE,irestart)
#             if keyvalue[0]=='XCPU':
#                 keyvalue[1]=str(xcpu)
#             if keyvalue[0]=='YCPU':
#                 keyvalue[1]=str(ycpu)

    def change_run_param(self,keyword,value):
        for keyvalue in self.KEYWORDLIST:
            if keyvalue[0]==keyword:
                keyvalue[1]=str(value)<|MERGE_RESOLUTION|>--- conflicted
+++ resolved
@@ -68,15 +68,11 @@
             ['NLEVELS',"35"],  #Could read from grd-file?
             ['GRDTHETAS',"6.0d0"],
             ['GRDTHETAB',"0.1d0"],
-<<<<<<< HEAD
             ['GRDTCLINE',"100.0d0"],            
             ['_TNU2_',"2*1.0d2"],
             ['_TNU4_',"1.6d8"],
             ['_VISC2_',"1.0d2"],
             ['_VISC4_',"1.6d8"],
-=======
-            ['GRDTCLINE',"100.0d0"],#
->>>>>>> 71934423
             ['XCPU',str(self.XCPU)],
             ['YCPU',str(self.YCPU)],
             ['TSTEPS',str(self.FCLEN/self.DELTAT)],
@@ -84,15 +80,6 @@
             ['RATIO',"20"], #['RATIO',"30"],
             ['IRESTART',str(self.NRREC)],
             ['RSTSTEP',str(30*24*3600/int(self.DELTAT))],
-<<<<<<< HEAD
-            ['STASTEP',str(1*3600/int(self.DELTAT))],
-            ['INFOSTEP',str(1*3600/int(self.DELTAT))],
-            ['HISSTEPP',str(30*24*3600/int(self.DELTAT))],
-            ['DEFHISSTEP',str(360*24*3600/int(self.DELTAT))],  #if 0; all output in one his-file
-            ['AVGSTEPP',str(30*24*3600/int(self.DELTAT))],
-            ['STARTAVG',"0"],
-            ['DEFAVGSTEP',str(360*24*3600/int(self.DELTAT))],  #if 0; all output in one avg-file
-=======
             ['STASTEP',str(24*3600/int(self.DELTAT))],
             ['INFOSTEP',str(1*3600/int(self.DELTAT))],
             ['HISSTEPP',str(1*3600/int(self.DELTAT))],
@@ -100,22 +87,15 @@
             ['AVGSTEPP',str(1*24*3600/int(self.DELTAT))],
             ['STARTAVG',"1"],
             ['DEFAVGSTEP',str(30*24*3600/int(self.DELTAT))],  #if 0; all output in one avg-file
->>>>>>> 71934423
             ['STARTTIME',str((start_date-self.TIMEREF).total_seconds()/86400)],
             ['TIDEREF',str((start_date-self.TIMEREF).total_seconds()/86400)],
             ['TIMEREF',self.TIMEREF.strftime("%Y%m%d.00")],
             ['V_TRANS',"2"],
             ['V_STRETCH',"2"],
-<<<<<<< HEAD
             ['_TNUDG_',"15.0d0 15.0d0"],
             ['OBCFAKTOR',"1.0"],
             ['NUDGZONEWIDTH',"10"],
-            ['GRDFILE',GlobalParams.COMMONPATH+"/grid/A20_grd_openBering_test1.nc"],
-=======
-            ['OBCFAKTOR',"120.0"],
-            ['NUDGZONEWIDTH',"15"],
             ['GRDFILE',GlobalParams.COMMONPATH+"/grid/A20_grd_openBering.nc"],
->>>>>>> 71934423
             ['RUNDIR',self.RUNPATH],
             ['_CLMNAME_',self.RUNPATH+"/ocean_1993_clm.nc | \n"+self.RUNPATH+"/ocean_1994_clm.nc | \n"+self.RUNPATH+"/ocean_1995_clm.nc | \n"+self.RUNPATH+"/ocean_1996_clm.nc | \n"+self.RUNPATH+"/ocean_1997_clm.nc"],
             ['_BRYNAME_',self.RUNPATH+"/ocean_1993_bry.nc | \n"+self.RUNPATH+"/ocean_1994_bry.nc | \n"+self.RUNPATH+"/ocean_1995_bry.nc | \n"+self.RUNPATH+"/ocean_1996_bry.nc | \n"+self.RUNPATH+"/ocean_1997_bry.nc"],
@@ -186,15 +166,11 @@
             ['NLEVELS',"35"],  #Could read from grd-file?
             ['GRDTHETAS',"6.0d0"],
             ['GRDTHETAB',"0.1d0"],
-<<<<<<< HEAD
             ['GRDTCLINE',"100.0d0"],            
             ['_TNU2_',"2*1.0d2"],
             ['_TNU4_',"1.6d8"],
             ['_VISC2_',"1.0d2"],
             ['_VISC4_',"1.6d8"],
-=======
-            ['GRDTCLINE',"100.0d0"],
->>>>>>> 71934423
             ['XCPU',str(self.XCPU)],
             ['YCPU',str(self.YCPU)],
             ['TSTEPS',str(self.FCLEN/self.DELTAT)],
@@ -215,12 +191,8 @@
             ['TIDEREF',str((start_date-self.TIMEREF).total_seconds()/86400)],
             ['TIMEREF',self.TIMEREF.strftime("%Y%m%d.00")],
             ['V_TRANS',"2"],
-<<<<<<< HEAD
-            ['V_STRETCH',"1"],
             ['_TNUDG_',"15.0d0 15.0d0"],
-=======
             ['V_STRETCH',"2"],
->>>>>>> 71934423
             ['OBCFAKTOR',"1.0"],
             ['NUDGZONEWIDTH',"15"],
             ['GRDFILE',GlobalParams.COMMONPATH+"/grid/arctic4km_grd.nc"],
