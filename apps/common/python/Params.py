from GlobalParams import *
from Constants import *
from Utils import *
import sys
from datetime import datetime, timedelta
import netCDF4

class Params(object):
    RUNPATH=None
    KEYWORDFILE=None
    ROMSINFILE=None
    FELT_CLMFILE=None
    KEYWORDLIST=None
    XCPU=None
    YCPU=None
    TSTEPS=None
    NRREC=None
    
    def __init__(self,app,xcpu,ycpu,start_date,end_date,nrrec=-1,cicecpu=0,restart=False):
        self.KEYWORDFILE=GlobalParams.COMMONORIGPATH+"/roms_keyword.in"
        #self.CICEKEYWORDFILE=GlobalParams.COMMONPATH + "/../../../tmproms/cice/rundir/ice_in_keyword"
        #self.CICEKEYWORDFILE=GlobalParams.COMMONPATH + "/cice_input_grids/a20/ice_in.cice5.1.2"
        #self.ROMSINFILE=GlobalParams.RUNDIR+"/roms.in"
        self.XCPU=xcpu
        self.YCPU=ycpu
        self.CICECPU=cicecpu
        self.FCLEN=(end_date-start_date).total_seconds()
        self.NRREC=nrrec
        self.TIMEREF=datetime(1970,01,01,00)
        self.RESTART=restart
        if app=='arctic-20km':
            ########################################################################
            # Name of roms.in keyword-file:
            ########################################################################
            self.RUNPATH=GlobalParams.RUNDIR+"/arctic-20km"
            self.ROMSINFILE=self.RUNPATH+"/roms.in"
            #self.CICEKEYWORDFILE=self.RUNPATH + "/ice_in_keyword"
            #self.CICEINFILE=GlobalParams.CICERUNDIR + "/ice_in"
            self.CICERUNDIR=self.RUNPATH+'/cice/rundir'
            self.CICEINFILE=self.RUNPATH + "/ice_in"
            self.CICEKEYWORDFILE=self.CICERUNDIR + "/ice_in"
            self.FELT_CLMFILE=self.RUNPATH+"/FOAM.felt"
            self.DELTAT=1200 
            self.CICEDELTAT=3600.0
            self.COUPLINGTIME_I2O=3600.0
            #self.ROMSINIFILE=self.RUNPATH+"/"+INIFILE
            # Find restart-time of CICE:
            cice_start_step = (start_date-datetime(start_date.year,01,01)).total_seconds()/self.CICEDELTAT
            if restart == True:
                f = open(self.CICERUNDIR+'/restart/ice.restart_file', 'r')
                cice_restartfile = f.readline().strip()
                cice_rst_time = netCDF4.Dataset(cice_restartfile).istep1
                #cice_rst_day = netCDF4.Dataset(cice_restartfile).mday
                cicerst_truefalse = ".true."
            else:
                cice_rst_time = cice_start_step
                #cice_rst_day = start_date.day
                cicerst_truefalse = ".false."
            ########################################################################
            # List of keywords:
            ########################################################################
            self.KEYWORDLIST=[
            ['APPTITLE',"ROMS 3.6 - Arctic-20km - Coupled ROMS-CICE"],
            ['MYAPPCPPNAME',"ARCTIC20KM"],
            ['VARFILE',GlobalParams.COMMONPATH+"/include/varinfo.dat"],
            ['XPOINTS',"320"],  #Could read from grd-file?
            ['YPOINTS',"240"],  #Could read from grd-file?
            ['NLEVELS',"35"],  #Could read from grd-file?
            ['GRDTHETAS',"6.0d0"],
            ['GRDTHETAB',"0.1d0"],
            ['GRDTCLINE',"30.0d0"],            
            ['XCPU',str(self.XCPU)],
            ['YCPU',str(self.YCPU)],
            ['TSTEPS',str(self.FCLEN/self.DELTAT)],
            ['DELTAT',str(self.DELTAT)],
            ['RATIO',"20"], #['RATIO',"30"],
            ['IRESTART',str(self.NRREC)],
            ['RSTSTEP',str(24*3600/int(self.DELTAT))],
            ['STASTEP',str(1*3600/int(self.DELTAT))],
            ['INFOSTEP',str(1*3600/int(self.DELTAT))],
            ['HISSTEPP',str(1*3600/int(self.DELTAT))],
            ['DEFHISSTEP',str(720*3600/int(self.DELTAT))],  #if 0; all output in one his-file
            ['AVGSTEPP',str(24*3600/int(self.DELTAT))],
            ['STARTAVG',"0"],
            ['DEFAVGSTEP',str(720*3600/int(self.DELTAT))],  #if 0; all output in one avg-file
            ['STARTTIME',str((start_date-self.TIMEREF).total_seconds()/86400)],
            ['TIDEREF',str((start_date-self.TIMEREF).total_seconds()/86400)],
            ['TIMEREF',self.TIMEREF.strftime("%Y%m%d.00")],
            ['V_TRANS',"2"],
            ['V_STRETCH',"1"],
            ['OBCFAKTOR',"120.0"],
            ['NUDGZONEWIDTH',"15"],
            ['GRDFILE',GlobalParams.COMMONPATH+"/grid/A20_grd_openBering.nc"],
            ['RUNDIR',self.RUNPATH],
            ['TIDEDIR',self.RUNPATH],
            ['ATMDIR',self.RUNPATH],
            ['RIVERFILE',GlobalParams.COMMONPATH+"/rivers/newA20_rivers_mitya.nc"],
            ['FORCEFILES',"4"], # The files should be specified here as well
            #['ROMS/External/coupling.dat', self.RUNPATH + "/coupling.dat"],
            ['COUPLINGTIMEI2O',str(self.COUPLINGTIME_I2O)],
            ['ROMSINFILE', self.ROMSINFILE ],
            ['CICEINFILE', self.CICEINFILE ],
            ['NUMROMSCORES',str(int(self.XCPU)*int(self.YCPU))],
            ['NUMCICECORES',str(int(self.CICECPU))]
            ]
            ########################################################################
            # List of CICE keywords:
            ########################################################################
            #if (cice_rst_day == start_date.day):
            # if (restart == True):
            #     cicerst_truefalse = ".true."
            # else:
            #     cicerst_truefalse = ".false."
            self.CICEKEYWORDLIST=[
            ['CICEYEARSTART',start_date.strftime("%Y")],
            ['CICESTARTSTEP',str(int(cice_start_step))],  #number of hours after 00:00 Jan 1st
            ['CICEDELTAT',str(self.CICEDELTAT)],
            ['CICENPT',str(int((self.FCLEN/self.CICEDELTAT)-(cice_rst_time - cice_start_step)))],   # minus diff restart og start_date
            ['CICERUNTYPE',"'continue'"],
            ['CICEIC',"'default'"],
            ['CICEREST',".true."],
            ['CICERSTTIME',cicerst_truefalse],
            #['<cicedir>',GlobalParams.COMMONPATH + "/../../../tmproms/cice"]
            ]
            ########################################################################
            ########################################################################
        elif app=='arctic-4km':
            ########################################################################
            # Name of roms.in keyword-file:
            ########################################################################
            self.RUNPATH=GlobalParams.RUNDIR+"/arctic-4km"
            self.ROMSINFILE=self.RUNPATH+"/roms.in"
            self.CICERUNDIR=self.RUNPATH+'/cice/rundir'
            self.CICEINFILE=self.RUNPATH + "/ice_in"
            self.CICEKEYWORDFILE=self.CICERUNDIR + "/ice_in"
            self.FELT_CLMFILE=self.RUNPATH+"/FOAM.felt"
<<<<<<< HEAD
            self.DELTAT=60 
            self.CICEDELTAT=600
            self.COUPLINGTIME_I2O=600
=======
            self.DELTAT=30 
            self.CICEDELTAT=1200.0
            self.COUPLINGTIME_I2O=1200
>>>>>>> dd40b80f
            # Find restart-time of CICE:
            cice_start_step = (start_date-datetime(start_date.year,01,01)).total_seconds()/self.CICEDELTAT
            if restart == True:
                f = open(self.CICERUNDIR+'/restart/ice.restart_file', 'r')
                cice_restartfile = f.readline().strip()
                cice_rst_time = netCDF4.Dataset(cice_restartfile).istep1
                cicerst_truefalse = ".true."
            else:
                cice_rst_time = cice_start_step
                cicerst_truefalse = ".false."
            ########################################################################
            # List of keywords:
            ########################################################################
            self.KEYWORDLIST=[
            ['APPTITLE',"ROMS 3.6 - Arctic-4km - Coupled ROMS-CICE"],
            ['MYAPPCPPNAME',"ARCTIC4KM"],
            ['VARFILE',GlobalParams.COMMONPATH+"/include/varinfo.dat"],
            ['XPOINTS',"1600"],  #Could read from grd-file?
            ['YPOINTS',"1200"],  #Could read from grd-file?
            ['NLEVELS',"35"],  #Could read from grd-file?
            ['GRDTHETAS',"6.0d0"],
            ['GRDTHETAB',"0.1d0"],
            ['GRDTCLINE',"100.0d0"],            
            ['XCPU',str(self.XCPU)],
            ['YCPU',str(self.YCPU)],
            ['TSTEPS',str(self.FCLEN/self.DELTAT)],
            ['DELTAT',str(self.DELTAT)],
            ['RATIO',str(self.DELTAT)], #['RATIO',"30"],
            ['IRESTART',str(self.NRREC)],
            ['RSTSTEP',str(7*24*3600/int(self.DELTAT))],
            ['STASTEP',str(120*3600/int(self.DELTAT))],
            #['INFOSTEP',str(1)],
            ['INFOSTEP',str(1*3600/int(self.DELTAT))],
            #['HISSTEPP',str(1)],
            ['HISSTEPP',str(1*3600/int(self.DELTAT))],
            ['DEFHISSTEP',str(720*3600/int(self.DELTAT))],  #if 0; all output in one his-file
            ['AVGSTEPP',str(24*3600/int(self.DELTAT))],
            ['STARTAVG',"0"],
            ['DEFAVGSTEP',str(720*3600/int(self.DELTAT))],  #if 0; all output in one avg-file
            ['STARTTIME',str((start_date-self.TIMEREF).total_seconds()/86400)],
            ['TIDEREF',str((start_date-self.TIMEREF).total_seconds()/86400)],
            ['TIMEREF',self.TIMEREF.strftime("%Y%m%d.00")],
            ['V_TRANS',"2"],
            ['V_STRETCH',"1"],
            ['OBCFAKTOR',"1.0"],
            ['NUDGZONEWIDTH',"15"],
            ['GRDFILE',GlobalParams.COMMONPATH+"/grid/arctic4km_grd.nc"],
            ['RUNDIR',self.RUNPATH],
            ['TIDEDIR',self.RUNPATH],
            ['ATMDIR',self.RUNPATH],
            ['RIVERFILE',GlobalParams.COMMONPATH+"/rivers/newA4_rivers_mitya.nc"],
            ['FORCEFILES',"4"], # The files should be specified here as well
            ['COUPLINGTIMEI2O',str(self.COUPLINGTIME_I2O)],
            ['ROMSINFILE', self.ROMSINFILE ],
            ['CICEINFILE', self.CICEINFILE ],
            ['NUMROMSCORES',str(int(self.XCPU)*int(self.YCPU))],
            ['NUMCICECORES',str(int(self.CICECPU))]
            ]
            ########################################################################
            # List of CICE keywords:
            ########################################################################
            self.CICEKEYWORDLIST=[
            ['CICEYEARSTART',start_date.strftime("%Y")],
            ['CICESTARTSTEP',str(int(cice_start_step))],  #number of hours after 00:00 Jan 1st
            ['CICEDELTAT',str(self.CICEDELTAT)],
            ['CICENPT',str(int((self.FCLEN/self.CICEDELTAT)-(cice_rst_time - cice_start_step)))],   # minus diff restart og start_date
            ['CICERUNTYPE',"'continue'"],
            ['CICEIC',"'default'"],
            ['CICEREST',".true."],
            ['CICERSTTIME',cicerst_truefalse],
            ]
            ########################################################################
            ########################################################################
        elif app=='n4_2dss':
            ########################################################################
            # Name of roms.in keyword-file:
            ########################################################################
            self.RUNPATH=GlobalParams.RUNDIR+"/nordic-4km2d-stormsurge"
            self.FELT_CLMFILE=None
            self.DELTAT=10
            #self.ROMSINIFILE=self.RUNPATH+"/"+INIFILE
            ########################################################################
            # List of keywords:
            ########################################################################
            self.KEYWORDLIST=[
            ['APPTITLE',"ROMS 3.6 - Nordic-4km 2D stormsurge"],
            ['MYAPPCPPNAME',"NORDIC42DSURGE"],
            ['VARFILE',GlobalParams.COMMONPATH+"/include/varinfo.dat"],
            ['XPOINTS',"1022"],  #Could read from grd-file?
            ['YPOINTS',"578"],  #Could read from grd-file?
            ['NLEVELS',"35"],  #Could read from grd-file?
            ['XCPU',str(self.XCPU)],
            ['YCPU',str(self.YCPU)],
            ['TSTEPS',str(self.FCLEN)],
            ['DELTAT',str(self.DELTAT)],
            ['RATIO',"1"],
            ['IRESTART',str(self.IRESTART)],
            ['RSTSTEP',str(24*3600/int(self.DELTAT))],
            ['STASTEP',str(1*3600/int(self.DELTAT))],
            ['INFOSTEP',str(1*3600/int(self.DELTAT))],
            ['HISSTEPP',str(1*3600/int(self.DELTAT))],
            ['DEFHISSTEP',"0"],     #if 0; all output in one his-file
            ['AVGSTEPP',str(24*3600/int(self.DELTAT))],
            ['STARTAVG',"0"],
            ['DEFAVGSTEP',"0"],     #if 0; all output in one avg-file
            ['STARTTIME',str((start_date-self.TIMEREF).total_seconds()/86400)], #Must be read from restartfile
            ['TIDEREF',str((start_date-self.TIMEREF).total_seconds()/86400)], #Hardcoded, but not really used in 2D stormsurge
            ['TIMEREF',self.TIMEREF.strftime("%Y%m%d.00")],
            ['OBCFAKTOR',"1"],
            ['NUDGZONEWIDTH',"15"],
            ['GRDFILE',GlobalParams.COMMONPATH+"/grid/nordic-4km_grd.nc"],
            ['RUNDIR',self.RUNPATH],
            ['TIDEDIR',self.RUNPATH],
            ['ATMDIR',self.RUNPATH],
            ['RIVERFILE',"."],
            ['FORCEFILES',"1"],
            ['ROMS/External/coupling.dat', GlobalParams.COMMONPATH + "/../../../tmproms/roms_src/ROMS/External/coupling.dat"],
            ['ROMSINFILE', self.ROMSINFILE ],
            ['CICEINFILE', GlobalParams.COMMONPATH + "/../../../tmproms/cice/rundir/ice_in" ],
            ['NUMROMSCORES',str(int(self.XCPU)*int(self.YCPU))],
            ['NUMCICECORES',str(int(self.CICECPU))]
            ]
            ########################################################################
            ########################################################################
        else:
            print 'Unknown application, will exit now'
            sys.exit()


#     def set_run_params(self,xcpu,ycpu,tsteps,irestart):
#         for keyvalue in self.KEYWORDLIST:
#             if keyvalue[0]=='TSTEPS':
#                 keyvalue[1]=str(tsteps)
#             if keyvalue[0]=='IRESTART':
#                 keyvalue[1]=str(irestart)
#             if keyvalue[0]=='STARTTIME':
#                 keyvalue[1]=read_time_from_nc(INIFILE,irestart)
#             if keyvalue[0]=='XCPU':
#                 keyvalue[1]=str(xcpu)
#             if keyvalue[0]=='YCPU':
#                 keyvalue[1]=str(ycpu)

    def change_run_param(self,keyword,value):
        for keyvalue in self.KEYWORDLIST:
            if keyvalue[0]==keyword:
                keyvalue[1]=str(value)<|MERGE_RESOLUTION|>--- conflicted
+++ resolved
@@ -134,15 +134,9 @@
             self.CICEINFILE=self.RUNPATH + "/ice_in"
             self.CICEKEYWORDFILE=self.CICERUNDIR + "/ice_in"
             self.FELT_CLMFILE=self.RUNPATH+"/FOAM.felt"
-<<<<<<< HEAD
             self.DELTAT=60 
             self.CICEDELTAT=600
             self.COUPLINGTIME_I2O=600
-=======
-            self.DELTAT=30 
-            self.CICEDELTAT=1200.0
-            self.COUPLINGTIME_I2O=1200
->>>>>>> dd40b80f
             # Find restart-time of CICE:
             cice_start_step = (start_date-datetime(start_date.year,01,01)).total_seconds()/self.CICEDELTAT
             if restart == True:
