--- conflicted
+++ resolved
@@ -24,12 +24,8 @@
 # First the defaults
 #
                FC := ifort
-<<<<<<< HEAD
            FFLAGS := -mcmodel=large
           #  FFLAGS := -heap-arrays -fp-model precise
-=======
-           FFLAGS := -xHost -heap-arrays -fp-model precise
->>>>>>> b6e75925
               CPP := /usr/bin/cpp
          CPPFLAGS := -P -traditional
           LDFLAGS :=
@@ -48,7 +44,6 @@
 #
 
 ifdef USE_NETCDF4
-<<<<<<< HEAD
     #     NC_CONFIG ?= nc-config
     # NETCDF_INCDIR ?= $(shell $(NC_CONFIG) --prefix)/include
     #          LIBS := $(shell $(NC_CONFIG) --flibs)
@@ -59,18 +54,6 @@
     # NETCDF_INCDIR ?= /modules/rhel8/user-apps/netcdf/4.6.0intel22-opa/include #/modules/rhel8/conda/install/envs/production-10-2022/include
     # NETCDF_LIBDIR ?= /modules/rhel8/user-apps/netcdf/4.6.0intel22-opa/lib #/modules/rhel8/conda/install/envs/production-10-2022/lib
     #          LIBS := -L$(NETCDF_LIBDIR) -lnetcdf
-=======
-#        NC_CONFIG ?= nc-config
-#    NETCDF_INCDIR ?= $(shell $(NC_CONFIG) --prefix)/include
-#             LIBS := $(shell $(NC_CONFIG) --flibs)
-    NETCDF_INCDIR ?= /modules/rhel8/user-apps/netcdf/4.6.0intel22-opa/include
-    NETCDF_LIBDIR ?= /modules/rhel8/user-apps/netcdf/4.6.0intel22-opa/lib
-             LIBS := -L$(NETCDF_LIBDIR) -lnetcdff -L/modules/rhel8/user-apps/netcdf/4.6.0intel22-opa/lib -lnetcdff -lnetcdf -lm
-else
-    NETCDF_INCDIR ?= /modules/rhel8/user-apps/netcdf/4.6.0intel22-opa/include
-    NETCDF_LIBDIR ?= /modules/rhel8/user-apps/netcdf/4.6.0intel22-opa/lib
-             LIBS := -L$(NETCDF_LIBDIR) -lnetcdff -L/modules/rhel8/user-apps/netcdf/4.6.0intel22-opa/lib -lnetcdff -lnetcdf -lm
->>>>>>> b6e75925
 endif
 
 ifdef USE_ARPACK
