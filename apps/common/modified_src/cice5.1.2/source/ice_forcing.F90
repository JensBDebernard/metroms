--- conflicted
+++ resolved
@@ -3137,11 +3137,7 @@
          print *, 'Looping forcing data is not correctly implemented'
          !assume timesteps are constant so we can use any pair.
          dt = dates(2) - dates(1) ! assume constant dt
-<<<<<<< HEAD
-         if (now>dates(index_pair(1))) then ! at beginning, ip(1) = last record
-=======
          if (now > dates(index_pair(1))) then ! at beginning, ip(1) = last record
->>>>>>> a6b33da8
             ! this code path is never taken, right?
             c1intp = (dates(index_pair(2))-dt - now) / dt 
             c2intp = c1 - c1intp
