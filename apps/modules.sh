#!/bin/bash
echo "loading $METROMS_MYHOST modules"
if [ "$METROMS_MYHOST" == "metlocal" ]; then
    echo '..'
elif [ "$METROMS_MYHOST" == "met_ppi" ]; then
  echo "Linux distro is `lsb_release -sc`"
  if [ `lsb_release -sc` == 'xenial' ]; then
    module load compiler/intelPE2018
    module load netcdf/4.5.0intel18
    module load OpenMPI/3.0.0intel18
    module load hdf5/1.10.1intel18
  elif [ `lsb_release -sc` == 'Core' ]; then
    module load compiler/intelPE2018
    module load hdf5/1.10.5-intel2018
    module load netcdf/4.7.0-intel2018
    module load openmpi/3.1.4-intel2018
    module load nco/4.7.9-intel2018
  elif [ `lsb_release -sc` == 'Ootpa' ]; then
    module use /modules/MET/rhel8/user-modules/
    module add compiler/Intel2022
<<<<<<< HEAD
    module add IB-R8-A/netcdf/4.6.1-IB-i22-2023
    module add IB-R8-A/openmpi/3.1.4-IB-i22-2023
    #module add OPA-R8/netcdf/4.6.0intel22-opa OPA-R8/openmpi/3.1.4-i22-2023
    #module load nco # ask nicob!! is in conda production env
=======
    module add OPA-R8/netcdf/4.6.0intel22-opa OPA-R8/openmpi/3.1.4-i22-2023
>>>>>>> b6e75925
  else
    echo "Undefined linux distro for met_ppi"
  fi
elif [ "$METROMS_MYHOST" == "nebula" ] || [ "$METROMS_MYHOST" == "stratus" ]; then
    module load buildenv-intel/2018a-eb
    module load netCDF/4.3.2-HDF5-1.8.12-nsc1-intel-2018.u1-bare
    module load NCO/4.6.3-nsc1
    module load Python/2.7.15-anaconda-5.3.0-extras-nsc1
elif [ "$METROMS_MYHOST" == "fram" ]; then
    module load intel/2018b
    module load netCDF-Fortran/4.4.4-intel-2018b
    module load Python/2.7.15-intel-2018b
    module load netcdf4-python/1.4.1-intel-2018b-Python-2.7.15
else
    echo "Undefined METROMS_MYHOST ", $METROMS_MYHOST
fi<|MERGE_RESOLUTION|>--- conflicted
+++ resolved
@@ -18,14 +18,10 @@
   elif [ `lsb_release -sc` == 'Ootpa' ]; then
     module use /modules/MET/rhel8/user-modules/
     module add compiler/Intel2022
-<<<<<<< HEAD
     module add IB-R8-A/netcdf/4.6.1-IB-i22-2023
     module add IB-R8-A/openmpi/3.1.4-IB-i22-2023
     #module add OPA-R8/netcdf/4.6.0intel22-opa OPA-R8/openmpi/3.1.4-i22-2023
     #module load nco # ask nicob!! is in conda production env
-=======
-    module add OPA-R8/netcdf/4.6.0intel22-opa OPA-R8/openmpi/3.1.4-i22-2023
->>>>>>> b6e75925
   else
     echo "Undefined linux distro for met_ppi"
   fi
