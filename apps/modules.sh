#!/bin/bash
echo "loading $METROMS_MYHOST modules"
if [ "$METROMS_MYHOST" == "metlocal" ]; then
    echo '..'
elif [ "$METROMS_MYHOST" == "met_ppi" ]; then
  echo "Linux distro is `lsb_release -sc`"
  if [ `lsb_release -sc` == 'xenial' ]; then
    module load compiler/intelPE2018
    module load netcdf/4.5.0intel18
    module load OpenMPI/3.0.0intel18
    module load hdf5/1.10.1intel18
  elif [ `lsb_release -sc` == 'Core' ]; then
    module load compiler/intelPE2018
    module load hdf5/1.10.5-intel2018
    module load netcdf/4.7.0-intel2018
    module load openmpi/3.1.4-intel2018
    module load nco/4.7.9-intel2018
  elif [ `lsb_release -sc` == 'Ootpa' ]; then
    module use /modules/MET/rhel8/user-modules/ /modules/MET/rhel8/IT-modules
<<<<<<< HEAD
    # module add compiler/Intel2022
    # module add IB-R8-A/netcdf/4.6.1-IB-i22-2023
    # module add IB-R8-A/openmpi/3.1.4-IB-i22-2023
    module add compiler/Intel2022
    module add IB-R8-B/netcdf/4.6.1-IB-i22-2024
    module add IB-R8-B/openmpi/5.0.5-IB-i22-2024
=======
    module add compiler/Intel2022
    module add IB-R8-A/netcdf/4.6.1-IB-i22-2023
    module add IB-R8-A/openmpi/3.1.4-IB-i22-2023
>>>>>>> 07bda67a
  else
    echo "Undefined linux distro for met_ppi"
  fi
elif [ "$METROMS_MYHOST" == "nebula" ] || [ "$METROMS_MYHOST" == "stratus" ]; then
    module load buildenv-intel/2018a-eb
    module load netCDF/4.3.2-HDF5-1.8.12-nsc1-intel-2018.u1-bare
    module load NCO/4.6.3-nsc1
    module load Python/2.7.15-anaconda-5.3.0-extras-nsc1
elif [ "$METROMS_MYHOST" == "nebula2" ] ; then
    module load buildenv-intel/2023a-eb
    module load netCDF-HDF5-utils/4.9.2-1.12.2-hpc1-intel-2023a-eb
elif [ "$METROMS_MYHOST" == "fram" ]; then
    module load intel/2018b
    module load netCDF-Fortran/4.4.4-intel-2018b
    module load Python/2.7.15-intel-2018b
    module load netcdf4-python/1.4.1-intel-2018b-Python-2.7.15
else
    echo "Undefined METROMS_MYHOST ", $METROMS_MYHOST
fi<|MERGE_RESOLUTION|>--- conflicted
+++ resolved
@@ -17,18 +17,12 @@
     module load nco/4.7.9-intel2018
   elif [ `lsb_release -sc` == 'Ootpa' ]; then
     module use /modules/MET/rhel8/user-modules/ /modules/MET/rhel8/IT-modules
-<<<<<<< HEAD
     # module add compiler/Intel2022
     # module add IB-R8-A/netcdf/4.6.1-IB-i22-2023
     # module add IB-R8-A/openmpi/3.1.4-IB-i22-2023
     module add compiler/Intel2022
     module add IB-R8-B/netcdf/4.6.1-IB-i22-2024
     module add IB-R8-B/openmpi/5.0.5-IB-i22-2024
-=======
-    module add compiler/Intel2022
-    module add IB-R8-A/netcdf/4.6.1-IB-i22-2023
-    module add IB-R8-A/openmpi/3.1.4-IB-i22-2023
->>>>>>> 07bda67a
   else
     echo "Undefined linux distro for met_ppi"
   fi
