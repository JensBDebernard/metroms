        MODULE mod_ice
!
!   temporary storage for ice data
!
!   ice_strx - ice stress in i-direction on B-grid U-point
!   ice_stry - ice stress in j-direction, B-grid U-point
!   aice - ice fraction on rho-point

!  CICE B-grid
!
!   U(i-1,j) --------------U(i,j)
!        |                    |
!        |                    |
!        |      T(i,j)        |
!        |                    |
!        |                    |
!   U(i-1,j-1)-------------U(i,j-1)
!
!
! ROMS C-grid
!
!         ------V(i,j+1)------
!        |                    |
!        |                    |
!     U(i,j)    T(i,j)   U(i+1,j)
!        |                    |
!        |                    |
!         ------V(i,j)--------
! 
!  Notice the difference in boundary condition at i=0 or j=0 

        USE mod_kinds

        implicit none

        TYPE T_ICE 
<<<<<<< HEAD
          real(r8), pointer :: strx(:,:)
          real(r8), pointer :: stry(:,:)
          real(r8), pointer :: stru(:,:)
          real(r8), pointer :: strv(:,:)
          real(r8), pointer :: a(:,:)
          real(r8), pointer :: aice_u(:,:)
          real(r8), pointer :: aice_v(:,:)
          real(r8), pointer :: ulat(:,:)
          real(r8), pointer :: ulon(:,:)
          real(r8), pointer :: i_arr(:,:)
          real(r8), pointer :: j_arr(:,:)
=======
          real(r8), pointer :: aice(:,:)      ! ice concentration
          real(r8), pointer :: aice_u(:,:)    ! ice concentration on u-points
          real(r8), pointer :: aice_v(:,:)    ! ice concentration on v-points
          real(r8), pointer :: fhocnAI(:,:)   ! nonradiative heat flux under ice
          real(r8), pointer :: fswthruAI(:,:) ! radiative heat flux under ice
          real(r8), pointer :: freshAI(:,:)   ! freshwater flux ice to ocean (kg/s/m**2)
          real(r8), pointer :: fsaltAI(:,:)   ! salt flux ice to ocean (kg/s/m**2)
          real(r8), pointer :: strx(:,:)      ! x-stress on CICE psi-points
          real(r8), pointer :: stry(:,:)      ! y-stress on CICE psi-points
          real(r8), pointer :: stru(:,:)      ! x-stress on ROMS u-points
          real(r8), pointer :: strv(:,:)      ! y-stress on ROMS v-points
#if defined CICE_COUPLING
          real(r8), pointer :: qfraz(:,:)
          real(r8), pointer :: qfraz_accum(:,:)
#endif
>>>>>>> 6f98093a
        END TYPE T_ICE



! Note that all fluxes come multiplied by the (CICE) ice concentration, so e.g. strx = a*strx

        TYPE (T_ICE), allocatable :: ICE(:)

        CONTAINS

        SUBROUTINE allocate_ice (ng, LBi, UBi, LBj, UBj)

        USE mod_param
      
        integer, intent(in) :: ng, LBi, UBi, LBj, UBj

        real(r8), parameter :: IniVal = 0.0_r8


        if (ng.eq.1) allocate ( ICE(Ngrids) )
        allocate ( ICE(ng)%aice(LBi:UBi,LBj:UBj) )
        allocate ( ICE(ng)%aice_u(LBi:UBi,LBj:UBj) )
        allocate ( ICE(ng)%aice_v(LBi:UBi,LBj:UBj) )
<<<<<<< HEAD
        allocate ( ICE(ng)%ulat(LBi:UBi,LBj:UBj) )
        allocate ( ICE(ng)%ulon(LBi:UBi,LBj:UBj) )
        allocate ( ICE(ng)%i_arr(LBi:UBi,LBj:UBj) )
        allocate ( ICE(ng)%j_arr(LBi:UBi,LBj:UBj) )
        
        ICE(ng)%strx = 0
        ICE(ng)%stry = 0
        ICE(ng)%stru = 0
        ICE(ng)%strv = 0
        ICE(ng)%a = 0
        ICE(ng)%aice_u = 0
        ICE(ng)%aice_v = 0
        ICE(ng)%ulat = 0
        ICE(ng)%ulon = 0
        ICE(ng)%i_arr = 0
        ICE(ng)%j_arr = 0

=======
        allocate ( ICE(ng)%fhocnAI(LBi:UBi,LBj:UBj) )
        allocate ( ICE(ng)%fswthruAI(LBi:UBi,LBj:UBj) )
        allocate ( ICE(ng)%freshAI(LBi:UBi,LBj:UBj) )
        allocate ( ICE(ng)%fsaltAI(LBi:UBi,LBj:UBj) )
        allocate ( ICE(ng)%strx(LBi:UBi,LBj:UBj) ) ! Could be local variable in ocean_coupler? 
        allocate ( ICE(ng)%stry(LBi:UBi,LBj:UBj) ) ! Could be local variable in ocean_coupler?
        allocate ( ICE(ng)%stru(LBi:UBi,LBj:UBj) )
        allocate ( ICE(ng)%strv(LBi:UBi,LBj:UBj) )
#if defined CICE_COUPLING
        allocate ( ICE(ng) % qfraz(LBi:UBi,LBj:UBj))
        allocate ( ICE(ng) % qfraz_accum(LBi:UBi,LBj:UBj))
#endif
        
        ICE(ng)%aice = IniVal
        ICE(ng)%aice_u = IniVal
        ICE(ng)%aice_v = IniVal
        ICE(ng)%fhocnAI = IniVal
        ICE(ng)%freshAI = IniVal
        ICE(ng)%fsaltAI = IniVal
        ICE(ng)%fswthruAI = IniVal
        ICE(ng)%strx = IniVal
        ICE(ng)%stry = IniVal
        ICE(ng)%stru = IniVal
        ICE(ng)%strv = IniVal
# if defined CICE_COUPLING
        ICE(ng) % qfraz = IniVal
        ICE(ng) % qfraz_accum = IniVal
#endif
        
>>>>>>> 6f98093a
        RETURN
        END SUBROUTINE allocate_ice
        END MODULE mod_ice
  
  <|MERGE_RESOLUTION|>--- conflicted
+++ resolved
@@ -34,19 +34,6 @@
         implicit none
 
         TYPE T_ICE 
-<<<<<<< HEAD
-          real(r8), pointer :: strx(:,:)
-          real(r8), pointer :: stry(:,:)
-          real(r8), pointer :: stru(:,:)
-          real(r8), pointer :: strv(:,:)
-          real(r8), pointer :: a(:,:)
-          real(r8), pointer :: aice_u(:,:)
-          real(r8), pointer :: aice_v(:,:)
-          real(r8), pointer :: ulat(:,:)
-          real(r8), pointer :: ulon(:,:)
-          real(r8), pointer :: i_arr(:,:)
-          real(r8), pointer :: j_arr(:,:)
-=======
           real(r8), pointer :: aice(:,:)      ! ice concentration
           real(r8), pointer :: aice_u(:,:)    ! ice concentration on u-points
           real(r8), pointer :: aice_v(:,:)    ! ice concentration on v-points
@@ -62,7 +49,6 @@
           real(r8), pointer :: qfraz(:,:)
           real(r8), pointer :: qfraz_accum(:,:)
 #endif
->>>>>>> 6f98093a
         END TYPE T_ICE
 
 
@@ -86,25 +72,6 @@
         allocate ( ICE(ng)%aice(LBi:UBi,LBj:UBj) )
         allocate ( ICE(ng)%aice_u(LBi:UBi,LBj:UBj) )
         allocate ( ICE(ng)%aice_v(LBi:UBi,LBj:UBj) )
-<<<<<<< HEAD
-        allocate ( ICE(ng)%ulat(LBi:UBi,LBj:UBj) )
-        allocate ( ICE(ng)%ulon(LBi:UBi,LBj:UBj) )
-        allocate ( ICE(ng)%i_arr(LBi:UBi,LBj:UBj) )
-        allocate ( ICE(ng)%j_arr(LBi:UBi,LBj:UBj) )
-        
-        ICE(ng)%strx = 0
-        ICE(ng)%stry = 0
-        ICE(ng)%stru = 0
-        ICE(ng)%strv = 0
-        ICE(ng)%a = 0
-        ICE(ng)%aice_u = 0
-        ICE(ng)%aice_v = 0
-        ICE(ng)%ulat = 0
-        ICE(ng)%ulon = 0
-        ICE(ng)%i_arr = 0
-        ICE(ng)%j_arr = 0
-
-=======
         allocate ( ICE(ng)%fhocnAI(LBi:UBi,LBj:UBj) )
         allocate ( ICE(ng)%fswthruAI(LBi:UBi,LBj:UBj) )
         allocate ( ICE(ng)%freshAI(LBi:UBi,LBj:UBj) )
@@ -134,7 +101,6 @@
         ICE(ng) % qfraz_accum = IniVal
 #endif
         
->>>>>>> 6f98093a
         RETURN
         END SUBROUTINE allocate_ice
         END MODULE mod_ice
